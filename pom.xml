<?xml version="1.0" encoding="UTF-8"?>
<!--
  ~ /*
  ~  * Copyright (c) 2019 - 2020 Snowflake Computing Inc. All rights reserved.
  ~  */
  -->

<project xmlns="http://maven.apache.org/POM/4.0.0"
         xmlns:xsi="http://www.w3.org/2001/XMLSchema-instance"
         xsi:schemaLocation="http://maven.apache.org/POM/4.0.0 http://maven.apache.org/xsd/maven-4.0.0.xsd">
    <modelVersion>4.0.0</modelVersion>

    <groupId>com.snowflake</groupId>
    <artifactId>snowflake-kafka-connector</artifactId>
    <version>1.8.1</version>
    <packaging>jar</packaging>
    <name>Snowflake Kafka Connector</name>
    <description>Snowflake Kafka Connect Sink Connector</description>
    <url>https://www.snowflake.com/</url>

    <developers>
        <developer>
            <name>Snowflake Support Team</name>
            <email>snowflake-java@snowflake.com</email>
            <organization>Snowflake Computing</organization>
            <organizationUrl>https://www.snowflake.com</organizationUrl>
        </developer>
    </developers>

    <licenses>
        <license>
            <name>Apache License, Version 2.0</name>
            <url>http://www.apache.org/licenses/LICENSE-2.0.txt</url>
            <distribution>repo</distribution>
        </license>
    </licenses>

    <scm>
        <connection>
            scm:git:https://github.com/snowflakedb/snowflake-kafka-connector.git
        </connection>
        <url>https://github.com/snowflakedb/snowflake-kafka-connector</url>
    </scm>

    <!-- Set our Language Level to Java 8 -->
    <properties>
        <maven.compiler.source>1.8</maven.compiler.source>
        <maven.compiler.target>1.8</maven.compiler.target>
    </properties>


    <repositories>
        <repository>
            <id>confluent</id>
            <name>Confluent</name>
            <url>https://packages.confluent.io/maven/</url>
        </repository>

        <repository>
            <id>cloudera-repo</id>
            <url>
                https://repository.cloudera.com/content/repositories/releases/
            </url>
            <releases>
                <enabled>true</enabled>
            </releases>
            <snapshots>
                <enabled>true</enabled>
            </snapshots>
        </repository>
    </repositories>

    <distributionManagement>
        <snapshotRepository>
            <id>ossrh</id>
            <url>https://oss.sonatype.org/content/repositories/snapshots</url>
        </snapshotRepository>
    </distributionManagement>
    <build>
        <plugins>
            <plugin>
                <groupId>org.apache.maven.plugins</groupId>
                <artifactId>maven-site-plugin</artifactId>
                <version>3.7.1</version>
            </plugin>
            <plugin>
                <groupId>org.apache.maven.plugins</groupId>
                <artifactId>maven-project-info-reports-plugin</artifactId>
                <version>3.0.0</version>
            </plugin>
            <plugin>
                <groupId>org.jacoco</groupId>
                <artifactId>jacoco-maven-plugin</artifactId>
                <version>0.8.2</version>
                <executions>
                    <execution>
                        <id>pre-unit-test</id>
                        <goals>
                            <goal>prepare-agent</goal>
                        </goals>
                        <configuration>
                            <destFile>target/jacoco-ut.exec</destFile>
                        </configuration>
                    </execution>
                    <execution>
                        <id>post-unit-test</id>
                        <phase>test</phase>
                        <goals>
                            <goal>report</goal>
                        </goals>
                        <configuration>
                            <dataFile>target/jacoco-ut.exec</dataFile>
                            <outputDirectory>target/jacoco-ut</outputDirectory>
                        </configuration>
                    </execution>
                    <execution>
                        <id>pre-integration-test</id>
                        <phase>pre-integration-test</phase>
                        <goals>
                            <goal>prepare-agent</goal>
                        </goals>
                        <configuration>
                            <destFile>target/jacoco-it.exec</destFile>
                        </configuration>
                    </execution>
                    <execution>
                        <id>post-integration-test</id>
                        <phase>post-integration-test</phase>
                        <goals>
                            <goal>report</goal>
                        </goals>
                        <configuration>
                            <dataFile>target/jacoco-it.exec</dataFile>
                            <outputDirectory>target/jacoco-it</outputDirectory>
                        </configuration>
                    </execution>
                </executions>
            </plugin>
            <plugin>
                <groupId>org.sonatype.plugins</groupId>
                <artifactId>nexus-staging-maven-plugin</artifactId>
                <version>1.6.7</version>
                <extensions>true</extensions>
                <configuration>
                    <serverId>ossrh</serverId>
                    <nexusUrl>https://oss.sonatype.org/</nexusUrl>
                    <autoReleaseAfterClose>true</autoReleaseAfterClose>
                </configuration>
            </plugin>
            <plugin>
                <groupId>org.apache.maven.plugins</groupId>
                <artifactId>maven-surefire-plugin</artifactId>
                <version>2.22.0</version>
                <configuration>
                    <excludes>
                        <exclude>**/*IT.java</exclude>
                    </excludes>
                </configuration>
                <executions>
                    <execution>
                        <id>integration-test</id>
                        <goals>
                            <goal>test</goal>
                        </goals>
                        <phase>integration-test</phase>
                        <configuration>
                            <excludes>
                                <exclude>none</exclude>
                            </excludes>
                            <includes>
                                <include>**/*IT.java</include>
                            </includes>
                        </configuration>
                    </execution>
                </executions>
            </plugin>

            <plugin>
                <artifactId>maven-assembly-plugin</artifactId>
                <version>3.1.1</version>
                <executions>
                    <execution>
                        <phase>package</phase>
                        <goals>
                            <goal>single</goal>
                        </goals>
                    </execution>
                </executions>
                <configuration>
                    <archive>
                        <manifest>
                            <addClasspath>true</addClasspath>
                        </manifest>
                    </archive>
                    <descriptorRefs>
                        <descriptorRef>jar-with-dependencies</descriptorRef>
                    </descriptorRefs>
                    <finalName>${project.artifactId}-${project.version}
                    </finalName>
                    <appendAssemblyId>false</appendAssemblyId>
                </configuration>
            </plugin>
            <plugin>
                <groupId>org.apache.maven.plugins</groupId>
                <artifactId>maven-jar-plugin</artifactId>
                <version>2.3.1</version>
                <executions>
                    <execution>
                        <id>default-jar</id>
                        <phase>none</phase>
                    </execution>
                </executions>
            </plugin>
            <plugin>
                <groupId>org.apache.maven.plugins</groupId>
                <artifactId>maven-gpg-plugin</artifactId>
                <version>1.6</version>
                <executions>
                    <execution>
                        <id>sign-artifacts</id>
                        <phase>install</phase>
                        <goals>
                            <goal>sign</goal>
                        </goals>
                    </execution>
                </executions>
            </plugin>
            <plugin>
                <groupId>org.apache.maven.plugins</groupId>
                <artifactId>maven-source-plugin</artifactId>
                <version>2.2.1</version>
                <executions>
                    <execution>
                        <id>attach-sources</id>
                        <goals>
                            <goal>jar-no-fork</goal>
                        </goals>
                    </execution>
                </executions>
            </plugin>
            <plugin>
                <groupId>org.apache.maven.plugins</groupId>
                <artifactId>maven-javadoc-plugin</artifactId>
                <version>2.9.1</version>
                <configuration>
                    <detectJavaApiLink>false</detectJavaApiLink>
                </configuration>
                <executions>
                    <execution>
                        <id>attach-javadocs</id>
                        <goals>
                            <goal>jar</goal>
                        </goals>
                    </execution>
                </executions>
            </plugin>
            <plugin>
                <groupId>org.codehaus.mojo</groupId>
                <artifactId>exec-maven-plugin</artifactId>
                <version>3.0.0</version>
                <configuration>
                    <mainClass>com.snowflake.kafka.connector.internal.ResetProxyConfigExec</mainClass>
                    <classpathScope>test</classpathScope>
                </configuration>
            </plugin>
        </plugins>

        <!-- disable default maven deploy plugin since we are using gpg:sign-and-deploy-file -->
        <pluginManagement>
            <plugins>
                <plugin>
                    <artifactId>maven-deploy-plugin</artifactId>
                    <configuration>
                        <skip>true</skip>
                    </configuration>
                </plugin>
            </plugins>
        </pluginManagement>
    </build>
    <dependencies>
        <!-- https://mvnrepository.com/artifact/org.bouncycastle/bcpkix-fips -->
        <dependency>
            <groupId>org.bouncycastle</groupId>
            <artifactId>bcpkix-fips</artifactId>
            <version>1.0.3</version>
            <!--            <scope>provided</scope>-->
        </dependency>

        <!-- https://mvnrepository.com/artifact/org.apache.kafka/connect-api -->
        <dependency>
            <groupId>org.apache.kafka</groupId>
            <artifactId>connect-api</artifactId>
            <version>3.2.0</version>
            <scope>provided</scope>
            <exclusions>
                <exclusion>
                    <groupId>javax.ws.rs</groupId>
                    <artifactId>javax.ws.rs-api</artifactId>
                </exclusion>
                <exclusion>
                    <groupId>org.slf4j</groupId>
                    <artifactId>slf4j-api</artifactId>
                </exclusion>
                <exclusion>
                    <groupId>com.github.luben</groupId>
                    <artifactId>zstd-jni</artifactId>
                </exclusion>
                <exclusion>
                    <groupId>org.lz4</groupId>
                    <artifactId>lz4-java</artifactId>
                </exclusion>
                <exclusion>
                    <groupId>org.xerial.snappy</groupId>
                    <artifactId>snappy-java</artifactId>
                </exclusion>
            </exclusions>
        </dependency>

        <!-- Ingest SDK for copy staged file into snowflake table -->
        <dependency>
            <groupId>net.snowflake</groupId>
            <artifactId>snowflake-ingest-sdk</artifactId>
            <version>1.0.2-beta.3</version>
        </dependency>

        <dependency>
            <groupId>org.apache.avro</groupId>
            <artifactId>avro</artifactId>
            <version>1.11.0</version>
            <exclusions>
                <exclusion>
                    <groupId>com.fasterxml.jackson.core</groupId>
                    <artifactId>jackson-core</artifactId>
                </exclusion>
                <exclusion>
                    <groupId>com.fasterxml.jackson.core</groupId>
                    <artifactId>jackson-databind</artifactId>
                </exclusion>
                <exclusion>
                    <groupId>org.apache.commons</groupId>
                    <artifactId>commons-compress</artifactId>
                </exclusion>
                <exclusion>
                    <groupId>org.slf4j</groupId>
                    <artifactId>slf4j-api</artifactId>
                </exclusion>
            </exclusions>
        </dependency>
        <dependency>
            <groupId>com.fasterxml.jackson.core</groupId>
            <artifactId>jackson-core</artifactId>
            <version>2.13.1</version>
        </dependency>
        <dependency>
            <groupId>com.fasterxml.jackson.core</groupId>
            <artifactId>jackson-databind</artifactId>
            <version>2.13.2.1</version>
        </dependency>
        <dependency>
            <groupId>io.confluent</groupId>
            <artifactId>kafka-schema-registry-client</artifactId>
<<<<<<< HEAD
            <version>7.1.1</version>
=======
            <version>7.2.1</version>
>>>>>>> ed55c947
            <exclusions>
                <exclusion>
                    <groupId>io.confluent</groupId>
                    <artifactId>common-utils</artifactId>
                </exclusion>
                <exclusion>
                    <groupId>io.confluent</groupId>
                    <artifactId>common-config</artifactId>
                </exclusion>
                <exclusion>
                    <groupId>io.swagger</groupId>
                    <artifactId>swagger-annotations</artifactId>
                </exclusion>
                <exclusion>
                    <groupId>io.swagger</groupId>
                    <artifactId>swagger-core</artifactId>
                </exclusion>
            </exclusions>
        </dependency>
        <!-- https://mvnrepository.com/artifact/io.confluent/kafka-connect-avro-data -->
<<<<<<< HEAD

        <dependency>
            <groupId>io.confluent</groupId>
            <artifactId>kafka-avro-serializer</artifactId>
            <version>7.1.1</version>
=======
        <dependency>
            <groupId>io.confluent</groupId>
            <artifactId>kafka-avro-serializer</artifactId>
            <version>7.2.1</version>
>>>>>>> ed55c947
            <exclusions>
                <exclusion>
                    <groupId>io.confluent</groupId>
                    <artifactId>common-utils</artifactId>
                </exclusion>
            </exclusions>
        </dependency>
        <!-- https://mvnrepository.com/artifact/io.confluent/kafka-connect-avro-converter -->
        <dependency>
            <groupId>io.confluent</groupId>
            <artifactId>kafka-connect-avro-converter</artifactId>
<<<<<<< HEAD
            <version>7.1.1</version>
            <!--            <scope>test</scope>-->
=======
            <version>7.2.1</version>
>>>>>>> ed55c947
        </dependency>

        <!--JDBC driver for building connection with Snowflake-->
        <dependency>
            <groupId>net.snowflake</groupId>
            <artifactId>snowflake-jdbc</artifactId>
            <version>3.13.14</version>
        </dependency>

        <!-- https://mvnrepository.com/artifact/io.dropwizard.metrics/metrics-core -->
        <dependency>
            <groupId>io.dropwizard.metrics</groupId>
            <artifactId>metrics-core</artifactId>
            <version>4.2.3</version>
        </dependency>

        <dependency>
            <groupId>io.dropwizard.metrics</groupId>
            <artifactId>metrics-jmx</artifactId>
            <version>4.2.3</version>
        </dependency>

        <dependency>
            <groupId>com.google.guava</groupId>
            <artifactId>guava</artifactId>
            <version>31.0.1-jre</version>
        </dependency>

        <!-- https://github.com/failsafe-lib/failsafe-->
        <dependency>
            <groupId>dev.failsafe</groupId>
            <artifactId>failsafe</artifactId>
            <version>3.2.1</version>
        </dependency>

        <!--junit for unit test-->
        <dependency>
            <groupId>junit</groupId>
            <artifactId>junit</artifactId>
            <version>4.13.1</version>
            <scope>test</scope>
        </dependency>

        <!--Mockito for unit test-->
        <dependency>
            <groupId>org.mockito</groupId>
            <artifactId>mockito-core</artifactId>
            <version>2.20.1</version>
            <scope>test</scope>
        </dependency>
        <dependency>
            <groupId>org.slf4j</groupId>
            <artifactId>slf4j-api</artifactId>
            <version>1.7.25</version>
        </dependency>
        <dependency>
            <groupId>org.slf4j</groupId>
            <artifactId>slf4j-log4j12</artifactId>
            <version>1.7.25</version>
            <scope>test</scope>
        </dependency>
        <dependency>
            <groupId>org.apache.logging.log4j</groupId>
            <artifactId>log4j-core</artifactId>
            <version>2.17.1</version>
            <scope>test</scope>
        </dependency>
        <dependency>
            <groupId>com.github.stefanbirkner</groupId>
            <artifactId>system-rules</artifactId>
            <version>1.19.0</version>
            <scope>test</scope>
        </dependency>

        <!--Kafka JSON converter for SMT unit test-->
        <dependency>
            <groupId>org.apache.kafka</groupId>
            <artifactId>connect-json</artifactId>
            <version>0.9.0.0</version>
            <scope>test</scope>
        </dependency>
        <!--        <dependency>-->
        <!--            <groupId>io.confluent</groupId>-->
        <!--            <artifactId>kafka-connect-avro-converter</artifactId>-->
        <!--            <version>5.5.1</version>-->
        <!--            <scope>compile</scope>-->
        <!--            <exclusions>-->
        <!--                <exclusion>-->
        <!--                    <groupId>io.confluent</groupId>-->
        <!--                    <artifactId>kafka-schema-registry-client</artifactId>-->
        <!--                </exclusion>-->
        <!--            </exclusions>-->
        <!--        </dependency>-->
    </dependencies>
</project><|MERGE_RESOLUTION|>--- conflicted
+++ resolved
@@ -359,11 +359,7 @@
         <dependency>
             <groupId>io.confluent</groupId>
             <artifactId>kafka-schema-registry-client</artifactId>
-<<<<<<< HEAD
-            <version>7.1.1</version>
-=======
             <version>7.2.1</version>
->>>>>>> ed55c947
             <exclusions>
                 <exclusion>
                     <groupId>io.confluent</groupId>
@@ -384,18 +380,10 @@
             </exclusions>
         </dependency>
         <!-- https://mvnrepository.com/artifact/io.confluent/kafka-connect-avro-data -->
-<<<<<<< HEAD
-
-        <dependency>
-            <groupId>io.confluent</groupId>
-            <artifactId>kafka-avro-serializer</artifactId>
-            <version>7.1.1</version>
-=======
         <dependency>
             <groupId>io.confluent</groupId>
             <artifactId>kafka-avro-serializer</artifactId>
             <version>7.2.1</version>
->>>>>>> ed55c947
             <exclusions>
                 <exclusion>
                     <groupId>io.confluent</groupId>
@@ -407,12 +395,7 @@
         <dependency>
             <groupId>io.confluent</groupId>
             <artifactId>kafka-connect-avro-converter</artifactId>
-<<<<<<< HEAD
-            <version>7.1.1</version>
-            <!--            <scope>test</scope>-->
-=======
             <version>7.2.1</version>
->>>>>>> ed55c947
         </dependency>
 
         <!--JDBC driver for building connection with Snowflake-->
@@ -494,17 +477,5 @@
             <version>0.9.0.0</version>
             <scope>test</scope>
         </dependency>
-        <!--        <dependency>-->
-        <!--            <groupId>io.confluent</groupId>-->
-        <!--            <artifactId>kafka-connect-avro-converter</artifactId>-->
-        <!--            <version>5.5.1</version>-->
-        <!--            <scope>compile</scope>-->
-        <!--            <exclusions>-->
-        <!--                <exclusion>-->
-        <!--                    <groupId>io.confluent</groupId>-->
-        <!--                    <artifactId>kafka-schema-registry-client</artifactId>-->
-        <!--                </exclusion>-->
-        <!--            </exclusions>-->
-        <!--        </dependency>-->
     </dependencies>
 </project>