/*
 * Copyright (c) 2019 Snowflake Inc. All rights reserved.
 *
 * Licensed under the Apache License, Version 2.0 (the
 * "License"); you may not use this file except in compliance
 * with the License.  You may obtain a copy of the License at
 *
 * http://www.apache.org/licenses/LICENSE-2.0
 *
 * Unless required by applicable law or agreed to in writing,
 * software distributed under the License is distributed on an
 * "AS IS" BASIS, WITHOUT WARRANTIES OR CONDITIONS OF ANY
 * KIND, either express or implied.  See the License for the
 * specific language governing permissions and limitations
 * under the License.
 */
package com.snowflake.kafka.connector;

import static com.snowflake.kafka.connector.SnowflakeSinkConnectorConfig.BEHAVIOR_ON_NULL_VALUES_CONFIG;
import static com.snowflake.kafka.connector.SnowflakeSinkConnectorConfig.BehaviorOnNullValues.VALIDATOR;
import static com.snowflake.kafka.connector.SnowflakeSinkConnectorConfig.DELIVERY_GUARANTEE;
import static com.snowflake.kafka.connector.SnowflakeSinkConnectorConfig.INGESTION_METHOD_OPT;
import static com.snowflake.kafka.connector.SnowflakeSinkConnectorConfig.JMX_OPT;

import com.snowflake.kafka.connector.internal.BufferThreshold;
import com.snowflake.kafka.connector.internal.Logging;
import com.snowflake.kafka.connector.internal.SnowflakeErrors;
import com.snowflake.kafka.connector.internal.SnowflakeKafkaConnectorException;
import com.snowflake.kafka.connector.internal.streaming.IngestionMethodConfig;
import com.snowflake.kafka.connector.internal.streaming.StreamingUtils;
import io.confluent.connect.avro.AvroConverterConfig;
import io.confluent.kafka.schemaregistry.avro.AvroSchema;
import io.confluent.kafka.schemaregistry.avro.AvroSchemaProvider;
import io.confluent.kafka.schemaregistry.client.CachedSchemaRegistryClient;
import io.confluent.kafka.schemaregistry.client.SchemaMetadata;
import io.confluent.kafka.schemaregistry.client.SchemaRegistryClient;
import java.io.BufferedReader;
import java.io.File;
import java.io.InputStream;
import java.io.InputStreamReader;
import java.net.Authenticator;
import java.net.PasswordAuthentication;
import java.net.URL;
import java.net.URLConnection;
import java.util.Collections;
import java.util.HashMap;
import java.util.Map;
import java.util.Random;
import java.util.regex.Matcher;
import java.util.regex.Pattern;
import org.apache.avro.Schema;
import org.apache.kafka.common.config.Config;
import org.apache.kafka.common.config.ConfigException;
import org.apache.kafka.common.config.ConfigValue;
import org.slf4j.Logger;
import org.slf4j.LoggerFactory;

/** Various arbitrary helper functions */
public class Utils {

  // Connector version, change every release
  public static final String VERSION = "1.8.1";

  // connector parameter list
  public static final String NAME = "name";
  public static final String SF_DATABASE = "snowflake.database.name";
  public static final String SF_SCHEMA = "snowflake.schema.name";
  public static final String SF_USER = "snowflake.user.name";
  public static final String SF_PRIVATE_KEY = "snowflake.private.key";
  public static final String SF_URL = "snowflake.url.name";
  public static final String SF_SSL = "sfssl"; // for test only
  public static final String SF_WAREHOUSE = "sfwarehouse"; // for test only
  public static final String PRIVATE_KEY_PASSPHRASE = "snowflake.private.key" + ".passphrase";

  /**
   * This value should be present if ingestion method is {@link
   * IngestionMethodConfig#SNOWPIPE_STREAMING}
   */
  public static final String SF_ROLE = "snowflake.role.name";

  // constants strings
  private static final String KAFKA_OBJECT_PREFIX = "SNOWFLAKE_KAFKA_CONNECTOR";

  // task id
  public static final String TASK_ID = "task_id";

  // jvm proxy
  public static final String HTTP_USE_PROXY = "http.useProxy";
  public static final String HTTPS_PROXY_HOST = "https.proxyHost";
  public static final String HTTPS_PROXY_PORT = "https.proxyPort";
  public static final String HTTP_PROXY_HOST = "http.proxyHost";
  public static final String HTTP_PROXY_PORT = "http.proxyPort";

  public static final String JDK_HTTP_AUTH_TUNNELING = "jdk.http.auth.tunneling.disabledSchemes";
  public static final String HTTPS_PROXY_USER = "https.proxyUser";
  public static final String HTTPS_PROXY_PASSWORD = "https.proxyPassword";
  public static final String HTTP_PROXY_USER = "http.proxyUser";
  public static final String HTTP_PROXY_PASSWORD = "http.proxyPassword";

  // jdbc log dir
  public static final String JAVA_IO_TMPDIR = "java.io.tmpdir";

  private static final Random random = new Random();

  // mvn repo
  private static final String MVN_REPO =
      "https://repo1.maven.org/maven2/com/snowflake/snowflake-kafka-connector/";

  public static final String TABLE_COLUMN_CONTENT = "RECORD_CONTENT";
  public static final String TABLE_COLUMN_METADATA = "RECORD_METADATA";

  private static final Logger LOGGER = LoggerFactory.getLogger(Utils.class.getName());

  /**
   * check the connector version from Maven repo, report if any update version is available.
   *
   * <p>A URl connection timeout is added in case Maven repo is not reachable in a proxy'd
   * environment. Returning false from this method doesnt have any side effects to start the
   * connector.
   */
  static boolean checkConnectorVersion() {
    LOGGER.info(Logging.logMessage("Current Snowflake Kafka Connector Version: {}", VERSION));
    try {
      String latestVersion = null;
      int largestNumber = 0;
      URLConnection urlConnection = new URL(MVN_REPO).openConnection();
      urlConnection.setConnectTimeout(5000);
      urlConnection.setReadTimeout(5000);
      InputStream input = urlConnection.getInputStream();
      BufferedReader bufferedReader = new BufferedReader(new InputStreamReader(input));
      String line;
      Pattern pattern = Pattern.compile("(\\d+\\.\\d+\\.\\d+?)");
      while ((line = bufferedReader.readLine()) != null) {
        Matcher matcher = pattern.matcher(line);
        if (matcher.find()) {
          String version = matcher.group(1);
          String[] numbers = version.split("\\.");
          int num =
              Integer.parseInt(numbers[0]) * 10000
                  + Integer.parseInt(numbers[1]) * 100
                  + Integer.parseInt(numbers[2]);
          if (num > largestNumber) {
            largestNumber = num;
            latestVersion = version;
          }
        }
      }

      if (latestVersion == null) {
        throw new Exception("can't retrieve version number from Maven repo");
      } else if (!latestVersion.equals(VERSION)) {
        LOGGER.warn(
            Logging.logMessage(
                "Connector update is available, please"
                    + " upgrade Snowflake Kafka Connector ({} -> {}) ",
                VERSION,
                latestVersion));
      }
    } catch (Exception e) {
      LOGGER.warn(
          Logging.logMessage(
              "can't verify latest connector version " + "from Maven Repo\n{}", e.getMessage()));
      return false;
    }

    return true;
  }

  /**
   * @param appName connector name
   * @return connector object prefix
   */
  private static String getObjectPrefix(String appName) {
    return KAFKA_OBJECT_PREFIX + "_" + appName;
  }

  /**
   * generate stage name by given table
   *
   * @param appName connector name
   * @param table table name
   * @return stage name
   */
  public static String stageName(String appName, String table) {
    String stageName = getObjectPrefix(appName) + "_STAGE_" + table;

    LOGGER.debug(Logging.logMessage("generated stage name: {}", stageName));

    return stageName;
  }

  /**
   * generate pipe name by given table and partition
   *
   * @param appName connector name
   * @param table table name
   * @param partition partition name
   * @return pipe name
   */
  public static String pipeName(String appName, String table, int partition) {
    String pipeName = getObjectPrefix(appName) + "_PIPE_" + table + "_" + partition;

    LOGGER.debug(Logging.logMessage("generated pipe name: {}", pipeName));

    return pipeName;
  }

  /**
   * Read JDBC logging directory from environment variable JDBC_LOG_DIR and set that in System
   * property
   */
  public static void setJDBCLoggingDirectory() {
    String jdbcTmpDir = System.getenv(SnowflakeSinkConnectorConfig.SNOWFLAKE_JDBC_LOG_DIR);
    if (jdbcTmpDir != null) {
      File jdbcTmpDirObj = new File(jdbcTmpDir);
      if (jdbcTmpDirObj.isDirectory()) {
        LOGGER.info(Logging.logMessage("jdbc tracing directory = {}", jdbcTmpDir));
        System.setProperty(JAVA_IO_TMPDIR, jdbcTmpDir);
      } else {
        LOGGER.info(
            Logging.logMessage(
                "invalid JDBC_LOG_DIR {} defaulting to {}",
                jdbcTmpDir,
                System.getProperty(JAVA_IO_TMPDIR)));
      }
    }
  }

  /**
   * validate whether proxy settings in the config is valid
   *
   * @param config connector configuration
   */
  static void validateProxySetting(Map<String, String> config) {
    String host =
        SnowflakeSinkConnectorConfig.getProperty(
            config, SnowflakeSinkConnectorConfig.JVM_PROXY_HOST);
    String port =
        SnowflakeSinkConnectorConfig.getProperty(
            config, SnowflakeSinkConnectorConfig.JVM_PROXY_PORT);
    // either both host and port are provided or none of them are provided
    if (host != null ^ port != null) {
      throw SnowflakeErrors.ERROR_0022.getException(
          SnowflakeSinkConnectorConfig.JVM_PROXY_HOST
              + " and "
              + SnowflakeSinkConnectorConfig.JVM_PROXY_PORT
              + " must be provided together");
    } else if (host != null) {
      String username =
          SnowflakeSinkConnectorConfig.getProperty(
              config, SnowflakeSinkConnectorConfig.JVM_PROXY_USERNAME);
      String password =
          SnowflakeSinkConnectorConfig.getProperty(
              config, SnowflakeSinkConnectorConfig.JVM_PROXY_PASSWORD);
      // either both username and password are provided or none of them are provided
      if (username != null ^ password != null) {
        throw SnowflakeErrors.ERROR_0023.getException(
            SnowflakeSinkConnectorConfig.JVM_PROXY_USERNAME
                + " and "
                + SnowflakeSinkConnectorConfig.JVM_PROXY_PASSWORD
                + " must be provided together");
      }
    }
  }

  /**
   * Enable JVM proxy
   *
   * @param config connector configuration
   * @return false if wrong config
   */
  static boolean enableJVMProxy(Map<String, String> config) {
    String host =
        SnowflakeSinkConnectorConfig.getProperty(
            config, SnowflakeSinkConnectorConfig.JVM_PROXY_HOST);
    String port =
        SnowflakeSinkConnectorConfig.getProperty(
            config, SnowflakeSinkConnectorConfig.JVM_PROXY_PORT);
    if (host != null && port != null) {
      LOGGER.info(Logging.logMessage("enable jvm proxy: {}:{}", host, port));

      // enable https proxy
      System.setProperty(HTTP_USE_PROXY, "true");
      System.setProperty(HTTP_PROXY_HOST, host);
      System.setProperty(HTTP_PROXY_PORT, port);
      System.setProperty(HTTPS_PROXY_HOST, host);
      System.setProperty(HTTPS_PROXY_PORT, port);

      // set username and password
      String username =
          SnowflakeSinkConnectorConfig.getProperty(
              config, SnowflakeSinkConnectorConfig.JVM_PROXY_USERNAME);
      String password =
          SnowflakeSinkConnectorConfig.getProperty(
              config, SnowflakeSinkConnectorConfig.JVM_PROXY_PASSWORD);
      if (username != null && password != null) {
        Authenticator.setDefault(
            new Authenticator() {
              @Override
              public PasswordAuthentication getPasswordAuthentication() {
                return new PasswordAuthentication(username, password.toCharArray());
              }
            });
        System.setProperty(JDK_HTTP_AUTH_TUNNELING, "");
        System.setProperty(HTTP_PROXY_USER, username);
        System.setProperty(HTTP_PROXY_PASSWORD, password);
        System.setProperty(HTTPS_PROXY_USER, username);
        System.setProperty(HTTPS_PROXY_PASSWORD, password);
      }
    }

    return true;
  }

  /**
   * validates that given name is a valid snowflake object identifier
   *
   * @param objName snowflake object name
   * @return true if given object name is valid
   */
  static boolean isValidSnowflakeObjectIdentifier(String objName) {
    return objName.matches("^[_a-zA-Z]{1}[_$a-zA-Z0-9]+$");
  }

  /**
   * validates that given name is a valid snowflake application name, support '-'
   *
   * @param appName snowflake application name
   * @return true if given application name is valid
   */
  static boolean isValidSnowflakeApplicationName(String appName) {
    return appName.matches("^[-_a-zA-Z]{1}[-_$a-zA-Z0-9]+$");
  }

  static boolean isValidSnowflakeTableName(String tableName) {
    return tableName.matches("^([_a-zA-Z]{1}[_$a-zA-Z0-9]+\\.){0,2}[_a-zA-Z]{1}[_$a-zA-Z0-9]+$");
  }

  /**
   * Validate input configuration
   *
   * @param config configuration Map
   * @return connector name
   */
  static String validateConfig(Map<String, String> config) {
    boolean configIsValid = true; // verify all config

    // define the input parameters / keys in one place as static constants,
    // instead of using them directly
    // define the thresholds statically in one place as static constants,
    // instead of using the values directly

    // unique name of this connector instance
    String connectorName = config.getOrDefault(SnowflakeSinkConnectorConfig.NAME, "");
    if (connectorName.isEmpty() || !isValidSnowflakeApplicationName(connectorName)) {
      LOGGER.error(
          Logging.logMessage(
              "{} is empty or invalid. It "
                  + "should match Snowflake object identifier syntax. Please see the "
                  + "documentation.",
              SnowflakeSinkConnectorConfig.NAME));
      configIsValid = false;
    }

    // If config doesnt have ingestion method defined, default is snowpipe or if snowpipe is
    // explicitly passed in as ingestion method
    // Below checks are just for snowpipe.
    if (!config.containsKey(INGESTION_METHOD_OPT)
        || config
            .get(INGESTION_METHOD_OPT)
            .equalsIgnoreCase(IngestionMethodConfig.SNOWPIPE.toString())) {
      if (!BufferThreshold.validateBufferThreshold(config, IngestionMethodConfig.SNOWPIPE)) {
        configIsValid = false;
      }
<<<<<<< HEAD
      if (config.containsKey(SnowflakeSinkConnectorConfig.SCHEMATIZATION_ENABLE_CONFIG)) {
        boolean enableSchematization =
            Boolean.parseBoolean(
                config.get(SnowflakeSinkConnectorConfig.SCHEMATIZATION_ENABLE_CONFIG));
        if (enableSchematization) {
          configIsValid = false;
          LOGGER.error(
              Logging.logMessage(
                  "Schematization is only available with {}.",
                  IngestionMethodConfig.SNOWPIPE_STREAMING.toString()));
        }
=======
      if (config.containsKey(SnowflakeSinkConnectorConfig.ENABLE_SCHEMATIZATION_CONFIG)
          && Boolean.parseBoolean(
              config.get(SnowflakeSinkConnectorConfig.ENABLE_SCHEMATIZATION_CONFIG))) {
        configIsValid = false;
        LOGGER.error(
            Logging.logMessage(
                "Schematization is only available with {}.",
                IngestionMethodConfig.SNOWPIPE_STREAMING.toString()));
>>>>>>> 37f0092d
      }
    }

    if (config.containsKey(SnowflakeSinkConnectorConfig.TOPICS_TABLES_MAP)
        && parseTopicToTableMap(config.get(SnowflakeSinkConnectorConfig.TOPICS_TABLES_MAP))
            == null) {
      configIsValid = false;
    }

    // sanity check
    if (!config.containsKey(SnowflakeSinkConnectorConfig.SNOWFLAKE_DATABASE)) {
      LOGGER.error(
          Logging.logMessage(
              "{} cannot be empty.", SnowflakeSinkConnectorConfig.SNOWFLAKE_DATABASE));
      configIsValid = false;
    }

    // sanity check
    if (!config.containsKey(SnowflakeSinkConnectorConfig.SNOWFLAKE_SCHEMA)) {
      LOGGER.error(
          Logging.logMessage("{} cannot be empty.", SnowflakeSinkConnectorConfig.SNOWFLAKE_SCHEMA));
      configIsValid = false;
    }

    if (!config.containsKey(SnowflakeSinkConnectorConfig.SNOWFLAKE_PRIVATE_KEY)) {
      LOGGER.error(
          Logging.logMessage(
              "{} cannot be empty.", SnowflakeSinkConnectorConfig.SNOWFLAKE_PRIVATE_KEY));
      configIsValid = false;
    }

    if (!config.containsKey(SnowflakeSinkConnectorConfig.SNOWFLAKE_USER)) {
      LOGGER.error(
          Logging.logMessage("{} cannot be empty.", SnowflakeSinkConnectorConfig.SNOWFLAKE_USER));
      configIsValid = false;
    }

    if (!config.containsKey(SnowflakeSinkConnectorConfig.SNOWFLAKE_URL)) {
      LOGGER.error(
          Logging.logMessage("{} cannot be empty.", SnowflakeSinkConnectorConfig.SNOWFLAKE_URL));
      configIsValid = false;
    }
    // jvm proxy settings
    try {
      validateProxySetting(config);
    } catch (SnowflakeKafkaConnectorException e) {
      LOGGER.error(Logging.logMessage("Proxy settings error: ", e.getMessage()));
      configIsValid = false;
    }

    // set jdbc logging directory
    Utils.setJDBCLoggingDirectory();

    // validate whether kafka provider config is a valid value
    if (config.containsKey(SnowflakeSinkConnectorConfig.PROVIDER_CONFIG)) {
      try {
        SnowflakeSinkConnectorConfig.KafkaProvider.of(
            config.get(SnowflakeSinkConnectorConfig.PROVIDER_CONFIG));
      } catch (IllegalArgumentException exception) {
        LOGGER.error(Logging.logMessage("Kafka provider config error:{}", exception.getMessage()));
        configIsValid = false;
      }
    }

    if (config.containsKey(BEHAVIOR_ON_NULL_VALUES_CONFIG)) {
      try {
        // This throws an exception if config value is invalid.
        VALIDATOR.ensureValid(
            BEHAVIOR_ON_NULL_VALUES_CONFIG, config.get(BEHAVIOR_ON_NULL_VALUES_CONFIG));
      } catch (ConfigException exception) {
        LOGGER.error(
            Logging.logMessage(
                "Kafka config:{} error:{}",
                BEHAVIOR_ON_NULL_VALUES_CONFIG,
                exception.getMessage()));
        configIsValid = false;
      }
    }

    if (config.containsKey(JMX_OPT)) {
      if (!(config.get(JMX_OPT).equalsIgnoreCase("true")
          || config.get(JMX_OPT).equalsIgnoreCase("false"))) {
        LOGGER.error(Logging.logMessage("Kafka config:{} should either be true or false", JMX_OPT));
        configIsValid = false;
      }
    }

    try {
      SnowflakeSinkConnectorConfig.IngestionDeliveryGuarantee.of(
          config.getOrDefault(
              DELIVERY_GUARANTEE,
              SnowflakeSinkConnectorConfig.IngestionDeliveryGuarantee.AT_LEAST_ONCE.name()));
    } catch (IllegalArgumentException exception) {
      LOGGER.error(
          Logging.logMessage(
              "Delivery Guarantee config:{} error:{}", DELIVERY_GUARANTEE, exception.getMessage()));
      configIsValid = false;
    }

    // Check all config values for ingestion method == IngestionMethodConfig.SNOWPIPE_STREAMING
    final boolean isStreamingConfigValid = StreamingUtils.isStreamingSnowpipeConfigValid(config);

    if (!configIsValid || !isStreamingConfigValid) {
      throw SnowflakeErrors.ERROR_0001.getException();
    }

    return connectorName;
  }

  /**
   * modify invalid application name in config and return the generated application name
   *
   * @param config input config object
   */
  public static void convertAppName(Map<String, String> config) {
    String appName = config.getOrDefault(SnowflakeSinkConnectorConfig.NAME, "");
    // If appName is empty the following call will throw error
    String validAppName = generateValidName(appName, new HashMap<String, String>());

    config.put(SnowflakeSinkConnectorConfig.NAME, validAppName);
  }

  /**
   * verify topic name, and generate valid table name
   *
   * @param topic input topic name
   * @param topic2table topic to table map
   * @return valid table name
   */
  public static String tableName(String topic, Map<String, String> topic2table) {
    return generateValidName(topic, topic2table);
  }

  /**
   * verify topic name, and generate valid table/application name
   *
   * @param topic input topic name
   * @param topic2table topic to table map
   * @return valid table/application name
   */
  public static String generateValidName(String topic, Map<String, String> topic2table) {
    final String PLACE_HOLDER = "_";
    if (topic == null || topic.isEmpty()) {
      throw SnowflakeErrors.ERROR_0020.getException("topic name: " + topic);
    }
    if (topic2table.containsKey(topic)) {
      return topic2table.get(topic);
    }
    if (Utils.isValidSnowflakeObjectIdentifier(topic)) {
      return topic;
    }
    int hash = Math.abs(topic.hashCode());

    StringBuilder result = new StringBuilder();

    int index = 0;
    // first char
    if (topic.substring(index, index + 1).matches("[_a-zA-Z]")) {
      result.append(topic.charAt(0));
      index++;
    } else {
      result.append(PLACE_HOLDER);
    }
    while (index < topic.length()) {
      if (topic.substring(index, index + 1).matches("[_$a-zA-Z0-9]")) {
        result.append(topic.charAt(index));
      } else {
        result.append(PLACE_HOLDER);
      }
      index++;
    }

    result.append(PLACE_HOLDER);
    result.append(hash);

    return result.toString();
  }

  public static Map<String, String> parseTopicToTableMap(String input) {
    Map<String, String> topic2Table = new HashMap<>();
    boolean isInvalid = false;
    for (String str : input.split(",")) {
      String[] tt = str.split(":");

      if (tt.length != 2 || tt[0].trim().isEmpty() || tt[1].trim().isEmpty()) {
        LOGGER.error(
            Logging.logMessage(
                "Invalid {} config format: {}",
                SnowflakeSinkConnectorConfig.TOPICS_TABLES_MAP,
                input));
        return null;
      }

      String topic = tt[0].trim();
      String table = tt[1].trim();

      if (!isValidSnowflakeTableName(table)) {
        LOGGER.error(
            Logging.logMessage(
                "table name {} should have at least 2 "
                    + "characters, start with _a-zA-Z, and only contains "
                    + "_$a-zA-z0-9",
                table));
        isInvalid = true;
      }

      if (topic2Table.containsKey(topic)) {
        LOGGER.error(Logging.logMessage("topic name {} is duplicated", topic));
        isInvalid = true;
      }

      topic2Table.put(tt[0].trim(), tt[1].trim());
    }
    if (isInvalid) {
      throw SnowflakeErrors.ERROR_0021.getException();
    }
    return topic2Table;
  }

  static final String loginPropList[] = {SF_URL, SF_USER, SF_SCHEMA, SF_DATABASE};

  public static boolean isSingleFieldValid(Config result) {
    // if any single field validation failed
    for (ConfigValue v : result.configValues()) {
      if (!v.errorMessages().isEmpty()) {
        return false;
      }
    }
    // if any of url, user, schema, database or password is empty
    // update error message and return false
    boolean isValidate = true;
    final String errorMsg = " must be provided";
    Map<String, ConfigValue> validateMap = validateConfigToMap(result);
    //
    for (String prop : loginPropList) {
      if (validateMap.get(prop).value() == null) {
        updateConfigErrorMessage(result, prop, errorMsg);
        isValidate = false;
      }
    }

    return isValidate;
  }

  public static Map<String, ConfigValue> validateConfigToMap(final Config result) {
    Map<String, ConfigValue> validateMap = new HashMap<>();
    for (ConfigValue v : result.configValues()) {
      validateMap.put(v.name(), v);
    }
    return validateMap;
  }

  public static void updateConfigErrorMessage(Config result, String key, String msg) {
    for (ConfigValue v : result.configValues()) {
      if (v.name().equals(key)) {
        v.addErrorMessage(key + msg);
      }
    }
  }

  public static Map<String, String> getSchemaFromSchemaRegistry(
      final String topicName, final String schemaRegistryURL) {
    return getSchemaFromSchemaRegistry(topicName, schemaRegistryURL, "value");
  }

  public static Map<String, String> getSchemaFromSchemaRegistry(
      final String topicName, final String schemaRegistryURL, final String type) {
    Map<String, String> srConfig = new HashMap<>();
    srConfig.put("schema.registry.url", schemaRegistryURL);
    AvroConverterConfig avroConverterConfig = new AvroConverterConfig(srConfig);
    SchemaRegistryClient schemaRegistry =
        new CachedSchemaRegistryClient(
            avroConverterConfig.getSchemaRegistryUrls(),
            avroConverterConfig.getMaxSchemasPerSubject(),
            Collections.singletonList(new AvroSchemaProvider()),
            srConfig,
            avroConverterConfig.requestHeaders());
    String subjectName = topicName + "-" + type;
    SchemaMetadata schemaMetadata;
    try {
      schemaMetadata = schemaRegistry.getLatestSchemaMetadata(subjectName);
    } catch (Exception e) {
      throw SnowflakeErrors.ERROR_0012.getException();
    }
    Map<String, String> schemaMap = new HashMap<>();
    if (schemaMetadata != null) {
      AvroSchema schema = new AvroSchema(schemaMetadata.getSchema());
      for (Schema.Field field : schema.rawSchema().getFields()) {
        Schema fieldSchema = field.schema();
        if (!schemaMap.containsKey(field.name())) {
          switch (fieldSchema.getType()) {
            case BOOLEAN:
              schemaMap.put(field.name(), "boolean");
              break;
            case BYTES:
              schemaMap.put(field.name(), "binary");
              break;
            case DOUBLE:
              schemaMap.put(field.name(), "double");
              break;
            case FLOAT:
              schemaMap.put(field.name(), "float");
              break;
            case INT:
              schemaMap.put(field.name(), "int");
              break;
            case LONG:
              schemaMap.put(field.name(), "number");
              break;
            case STRING:
              schemaMap.put(field.name(), "string");
              break;
            case ARRAY:
              schemaMap.put(field.name(), "array");
              break;
            default:
              schemaMap.put(field.name(), "variant");
          }
        }
      }
    }
    return schemaMap;
  }
}<|MERGE_RESOLUTION|>--- conflicted
+++ resolved
@@ -372,19 +372,7 @@
       if (!BufferThreshold.validateBufferThreshold(config, IngestionMethodConfig.SNOWPIPE)) {
         configIsValid = false;
       }
-<<<<<<< HEAD
-      if (config.containsKey(SnowflakeSinkConnectorConfig.SCHEMATIZATION_ENABLE_CONFIG)) {
-        boolean enableSchematization =
-            Boolean.parseBoolean(
-                config.get(SnowflakeSinkConnectorConfig.SCHEMATIZATION_ENABLE_CONFIG));
-        if (enableSchematization) {
-          configIsValid = false;
-          LOGGER.error(
-              Logging.logMessage(
-                  "Schematization is only available with {}.",
-                  IngestionMethodConfig.SNOWPIPE_STREAMING.toString()));
-        }
-=======
+
       if (config.containsKey(SnowflakeSinkConnectorConfig.ENABLE_SCHEMATIZATION_CONFIG)
           && Boolean.parseBoolean(
               config.get(SnowflakeSinkConnectorConfig.ENABLE_SCHEMATIZATION_CONFIG))) {
@@ -393,7 +381,6 @@
             Logging.logMessage(
                 "Schematization is only available with {}.",
                 IngestionMethodConfig.SNOWPIPE_STREAMING.toString()));
->>>>>>> 37f0092d
       }
     }
 
