package com.snowflake.kafka.connector.internal;

import com.snowflake.kafka.connector.Utils;
import com.snowflake.kafka.connector.internal.telemetry.SnowflakeTelemetryService;
import com.snowflake.kafka.connector.internal.telemetry.SnowflakeTelemetryServiceFactory;
import java.io.ByteArrayInputStream;
import java.io.InputStream;
import java.nio.charset.StandardCharsets;
import java.security.PrivateKey;
import java.sql.Connection;
import java.sql.PreparedStatement;
import java.sql.ResultSet;
import java.sql.SQLException;
import java.util.HashMap;
import java.util.LinkedList;
import java.util.List;
import java.util.Map;
import java.util.Properties;
import java.util.concurrent.TimeUnit;
import net.snowflake.client.jdbc.SnowflakeConnectionV1;
import net.snowflake.client.jdbc.SnowflakeDriver;
import net.snowflake.client.jdbc.cloud.storage.StageInfo;

/**
 * Implementation of Snowflake Connection Service interface which includes all handshake between KC
 * and SF through JDBC connection.
 */
public class SnowflakeConnectionServiceV1 extends Logging implements SnowflakeConnectionService {
  private final Connection conn;
  private final SnowflakeTelemetryService telemetry;
  private final String connectorName;
  private final String taskID;
  private final Properties prop;

  // Placeholder for all proxy related properties set in the connector configuration
  private final Properties proxyProperties;
  private final SnowflakeURL url;
  private final SnowflakeInternalStage internalStage;

  // This info is provided in the connector configuration
  // This property will be appeneded to user agent while calling snowpipe API in http request
  private final String kafkaProvider;

  private StageInfo.StageType stageType;

  private static final long CREDENTIAL_EXPIRY_TIMEOUT_MILLIS = TimeUnit.MINUTES.toMillis(30);

  // User agent suffix we want to pass in to ingest service
  public static final String USER_AGENT_SUFFIX_FORMAT = "SFKafkaConnector/%s provider/%s";

  private static final String METADATA_COLUMN = "RECORD_METADATA";

  private static final String CONTENT_COLUMN = "RECORD_CONTENT";

  // A map from the names of tables to whether we have permission to do schema evolution on them
  private Map<String, Boolean> schemaEvolutionPermissionForTables;

  SnowflakeConnectionServiceV1(
      Properties prop,
      SnowflakeURL url,
      String connectorName,
      String taskID,
      Properties proxyProperties,
      String kafkaProvider) {
    this.connectorName = connectorName;
    this.taskID = taskID;
    this.url = url;
    this.prop = prop;
    this.stageType = null;
    this.proxyProperties = proxyProperties;
    this.kafkaProvider = kafkaProvider;
    this.schemaEvolutionPermissionForTables = new HashMap<>();
    try {
      if (proxyProperties != null && !proxyProperties.isEmpty()) {
        Properties combinedProperties =
            mergeProxyAndConnectionProperties(this.prop, this.proxyProperties);
        logDebug("Proxy properties are set, passing in JDBC while creating the connection");
        this.conn = new SnowflakeDriver().connect(url.getJdbcUrl(), combinedProperties);
      } else {
        logInfo("Establishing a JDBC connection with url:{}", url.getJdbcUrl());
        this.conn = new SnowflakeDriver().connect(url.getJdbcUrl(), prop);
      }
    } catch (SQLException e) {
      throw SnowflakeErrors.ERROR_1001.getException(e);
    }
    long credentialExpireTimeMillis = CREDENTIAL_EXPIRY_TIMEOUT_MILLIS;
    this.internalStage =
        new SnowflakeInternalStage(
            (SnowflakeConnectionV1) this.conn, credentialExpireTimeMillis, proxyProperties);
    this.telemetry =
        SnowflakeTelemetryServiceFactory.builder(conn)
            .setAppName(this.connectorName)
            .setTaskID(this.taskID)
            .build();
    logInfo("initialized the snowflake connection");
  }

  /* Merges the two properties. */
  private static Properties mergeProxyAndConnectionProperties(
      Properties connectionProperties, Properties proxyProperties) {
    assert connectionProperties != null;
    assert proxyProperties != null;
    Properties mergedProperties = new Properties();
    mergedProperties.putAll(connectionProperties);
    mergedProperties.putAll(proxyProperties);
    return mergedProperties;
  }

  @Override
  public void createTable(final String tableName, final boolean overwrite) {
    checkConnection();
    InternalUtils.assertNotEmpty("tableName", tableName);
    String query;
    if (overwrite) {
      query =
          "create or replace table identifier(?) (record_metadata "
              + "variant, record_content variant)";
    } else {
      query =
          "create table if not exists identifier(?) (record_metadata "
              + "variant, record_content variant)";
    }
    try {
      PreparedStatement stmt = conn.prepareStatement(query);
      stmt.setString(1, tableName);
      stmt.execute();
      stmt.close();
    } catch (SQLException e) {
      throw SnowflakeErrors.ERROR_2007.getException(e);
    }

    logInfo("create table {}", tableName);
  }

  @Override
  public void createTable(final String tableName) {
    createTable(tableName, false);
  }

  public void createTableWithSchema(final String tableName, final Map<String, String> schema) {
    if (schema.isEmpty()) {
      throw SnowflakeErrors.ERROR_5021.getException();
    }
    checkConnection();
    InternalUtils.assertNotEmpty("tableName", tableName);
    StringBuilder createTableQuery = new StringBuilder("create table if not exists identifier(?)");
    StringBuilder logColumn = new StringBuilder("[RECORD_METADATA (VARIANT)");
    createTableQuery.append("(record_metadata variant");
    for (Map.Entry<String, String> field : schema.entrySet()) {
      createTableQuery.append(", ").append(field.getKey()).append(" ").append(field.getValue());
      logColumn.append(", ").append(field.getKey()).append(" ").append(field.getValue());
    }
    createTableQuery.append(")");
    logColumn.append("]");

    try {
      PreparedStatement stmt = conn.prepareStatement(createTableQuery.toString());
      stmt.setString(1, tableName);
      stmt.execute();
      stmt.close();
    } catch (SQLException e) {
      logInfo("Failed to create table {} with schema {}", tableName, logColumn.toString());
      throw SnowflakeErrors.ERROR_2007.getException(e);
    }

    logInfo("Created table {} with schema {}", tableName, logColumn.toString());
  }

<<<<<<< HEAD
  public void createTableWithOnlyMetadataColumn(final String tableName) {
    checkConnection();
    if (!getSchemaEvolutionPermission(tableName)) {
      throw SnowflakeErrors.ERROR_5021.getException();
    }
    InternalUtils.assertNotEmpty("tableName", tableName);
    String createTableQuery = "create table if not exists identifier(?) (record_metadata variant)";

    try {
      PreparedStatement stmt = conn.prepareStatement(createTableQuery);
      stmt.setString(1, tableName);
      stmt.execute();
      stmt.close();
    } catch (SQLException e) {
      throw SnowflakeErrors.ERROR_2007.getException(e);
    }

    logInfo("Created table {} with only RECORD_METADATA column", tableName);
  }

=======
>>>>>>> 54fad2d0
  @Override
  public void createPipe(
      final String tableName,
      final String stageName,
      final String pipeName,
      final boolean overwrite) {
    checkConnection();
    InternalUtils.assertNotEmpty("tableName", tableName);
    InternalUtils.assertNotEmpty("stageName", stageName);
    InternalUtils.assertNotEmpty("pipeName", pipeName);

    String query;
    if (overwrite) {
      query = "create or replace pipe identifier(?) ";
    } else {
      query = "create pipe if not exists identifier(?) ";
    }
    try {
      query += "as " + pipeDefinition(tableName, stageName);
      PreparedStatement stmt = conn.prepareStatement(query);
      stmt.setString(1, pipeName);
      stmt.execute();
      stmt.close();
    } catch (SQLException e) {
      throw SnowflakeErrors.ERROR_2009.getException(e);
    }
    logInfo("create pipe: {}", pipeName);
  }

  @Override
  public void createPipe(final String tableName, final String stageName, final String pipeName) {
    createPipe(tableName, stageName, pipeName, false);
  }

  @Override
  public void createStage(final String stageName, final boolean overwrite) {
    checkConnection();
    InternalUtils.assertNotEmpty("stageName", stageName);

    String query;
    if (overwrite) {
      query = "create or replace stage identifier(?)";
    } else {
      query = "create stage if not exists identifier(?)";
    }
    try {
      PreparedStatement stmt = conn.prepareStatement(query);
      stmt.setString(1, stageName);
      stmt.execute();
      stmt.close();
    } catch (SQLException e) {
      throw SnowflakeErrors.ERROR_2008.getException(e);
    }
    logInfo("create stage {}", stageName);
  }

  @Override
  public void createStage(final String stageName) {
    createStage(stageName, false);
  }

  @Override
  public boolean tableExist(final String tableName) {
    checkConnection();
    InternalUtils.assertNotEmpty("tableName", tableName);
    String query = "desc table identifier(?)";
    PreparedStatement stmt = null;
    boolean exist;
    try {
      stmt = conn.prepareStatement(query);
      stmt.setString(1, tableName);
      stmt.execute();
      exist = true;
    } catch (Exception e) {
      logDebug("table {} doesn't exist", tableName);
      exist = false;
    } finally {
      if (stmt != null) {
        try {
          stmt.close();
        } catch (SQLException e) {
          e.printStackTrace();
        }
      }
    }
    return exist;
  }

  @Override
  public boolean stageExist(final String stageName) {
    checkConnection();
    InternalUtils.assertNotEmpty("stageName", stageName);
    String query = "desc stage identifier(?)";
    PreparedStatement stmt = null;
    boolean exist;
    try {
      stmt = conn.prepareStatement(query);
      stmt.setString(1, stageName);
      stmt.execute();
      exist = true;
    } catch (SQLException e) {
      logDebug("stage {} doesn't exists", stageName);
      exist = false;
    } finally {
      if (stmt != null) {
        try {
          stmt.close();
        } catch (SQLException e) {
          e.printStackTrace();
        }
      }
    }
    return exist;
  }

  @Override
  public boolean pipeExist(final String pipeName) {
    checkConnection();
    InternalUtils.assertNotEmpty("pipeName", pipeName);
    String query = "desc pipe identifier(?)";
    PreparedStatement stmt = null;
    boolean exist;
    try {
      stmt = conn.prepareStatement(query);
      stmt.setString(1, pipeName);
      stmt.execute();
      exist = true;
    } catch (SQLException e) {
      logDebug("pipe {} doesn't exist", pipeName);
      exist = false;
    } finally {
      if (stmt != null) {
        try {
          stmt.close();
        } catch (SQLException e) {
          e.printStackTrace();
        }
      }
    }
    return exist;
  }

  @Override
  public boolean isTableCompatible(final String tableName) {
    checkConnection();
    InternalUtils.assertNotEmpty("tableName", tableName);
    String query = "desc table identifier(?)";
    PreparedStatement stmt = null;
    ResultSet result = null;
    boolean compatible;
    try {
      stmt = conn.prepareStatement(query);
      stmt.setString(1, tableName);
      result = stmt.executeQuery();
      boolean hasMeta = false;
      boolean hasContent = false;
      boolean allNullable = true;
      while (result.next()) {
        switch (result.getString(1)) {
          case METADATA_COLUMN:
            if (result.getString(2).equals("VARIANT")) {
              hasMeta = true;
            }
            break;
          case CONTENT_COLUMN:
            if (result.getString(2).equals("VARIANT")) {
              hasContent = true;
            }
            break;
          default:
            if (result.getString(4).equals("N")) {
              allNullable = false;
            }
        }
      }
      compatible = hasMeta && hasContent && allNullable;
    } catch (SQLException e) {
      logDebug("table {} doesn't exist", tableName);
      compatible = false;
    } finally {
      try {
        if (result != null) {
          result.close();
        }
      } catch (Exception e) {
        e.printStackTrace();
      }

      try {
        if (stmt != null) {
          stmt.close();
        }
      } catch (Exception e) {
        e.printStackTrace();
      }
    }
    return compatible;
  }

  @Override
  public void appendMetaColIfNotExist(final String tableName) {
    checkConnection();
    InternalUtils.assertNotEmpty("tableName", tableName);
    String query = "desc table identifier(?)";
    PreparedStatement stmt = null;
    ResultSet result = null;
    boolean hasMeta = false;
    boolean isVariant = false;
    try {
      stmt = conn.prepareStatement(query);
      stmt.setString(1, tableName);
      result = stmt.executeQuery();
      while (result.next()) {
        // The result schema is row idx | column name | data type | kind | null? | ...
        if (result.getString(1).equals(METADATA_COLUMN)) {
          hasMeta = true;
          if (result.getString(2).equals("VARIANT")) {
            isVariant = true;
          }
          break;
        }
      }
    } catch (SQLException e) {
      throw SnowflakeErrors.ERROR_2014.getException("table name: " + tableName);
    }
    try {
      if (!hasMeta) {
        String metaQuery = "alter table identifier(?) add RECORD_METADATA VARIANT";
        stmt = conn.prepareStatement(metaQuery);
        stmt.setString(1, tableName);
        stmt.executeQuery();
      } else {
        if (!isVariant) {
          throw SnowflakeErrors.ERROR_2012.getException("table name: " + tableName);
        }
      }
    } catch (SQLException e) {
      throw SnowflakeErrors.ERROR_2013.getException("table name: " + tableName);
    }
  }

  /**
   * Check whether the user has the role privilge to do schema evolution and whether the schema
   * evolution option is enabled on the table
   *
   * <p>The permission will be stored in schemaEvolutionPermissionForTables
   *
   * @param tableName the name of the table
   * @param role the role of the user
   * @return whether schema evolution has the required permission to be performed
   */
  @Override
  public boolean hasSchemaEvolutionPermissionForRole(String tableName, String role) {
    checkConnection();
    InternalUtils.assertNotEmpty("tableName", tableName);
    String query = "show grants on table identifier(?)";
    ResultSet result = null;
    boolean hasRolePrivilege = false;
    boolean hasTableOptionEnabled = true;
    String myRole = formatRoleName(role);
    // the schema evolution permission is still in PrPr, so it is left as true here
    try {
      PreparedStatement stmt = conn.prepareStatement(query);
      stmt.setString(1, tableName);
      result = stmt.executeQuery();
      while (result.next()) {
        logInfo(String.format("Role: %s, Privilege: %s", result.getString(6), result.getString(2)));
        if (!result.getString(6).equals(myRole)) {
          continue;
        }
        if (result.getString(2).equals("EVOLVE SCHEMA")
            || result.getString(2).equals("ALL")
            || result.getString(2).equals("OWNERSHIP")) {
          hasRolePrivilege = true;
        }
      }
      stmt.close();
    } catch (SQLException e) {
      hasRolePrivilege = true;
      // if the table doesn't exist, we will create it, and thus we will have the privilege
    }
    this.schemaEvolutionPermissionForTables.put(
        tableName, hasRolePrivilege && hasTableOptionEnabled);
    return hasRolePrivilege && hasTableOptionEnabled;
  }

  /**
   * Check if the role used by the connector has the permission to do schema evolution on the table
   * through a cached map
   *
   * @param tableName the name of the table
   * @return whether we have the permission to do schema evolution on the table
   */
  @Override
  public boolean getSchemaEvolutionPermission(String tableName) {
    return this.schemaEvolutionPermissionForTables.get(tableName);
  }

  /**
   * Transform the roleName to uppercase unless it is enclosed in double quotes
   *
   * <p>In that case, drop the quotes and leave it as it is.
   *
   * @param roleName
   * @return Transformed roleName
   */
  private String formatRoleName(String roleName) {
    return (roleName.charAt(0) == '"' && roleName.charAt(roleName.length() - 1) == '"')
        ? roleName.substring(1, roleName.length() - 1)
        : roleName.toUpperCase();
  }

  /**
   * Alter table to add columns according to a map from columnNames to their types
   *
   * @param tableName the name of the table
   * @param ColumnToType the mapping from the columnNames to their types
   */
  @Override
  public void appendColumns(String tableName, Map<String, String> ColumnToType) {
    checkConnection();
    InternalUtils.assertNotEmpty("tableName", tableName);
    String query = "alter table identifier(?) add column ";
    boolean first = true;
    String logColumn = "[";
    for (String columnName : ColumnToType.keySet()) {
      if (first) {
        first = false;
      } else {
        query += ", add column ";
        logColumn += ",";
      }
      query += columnName + " " + ColumnToType.get(columnName);
      query += " comment 'column created by schema evolution'";
      logColumn += columnName + " (" + ColumnToType.get(columnName) + ")";
    }
    try {
      PreparedStatement stmt = conn.prepareStatement(query);
      stmt.setString(1, tableName);
      stmt.execute();
      stmt.close();
    } catch (SQLException e) {
      throw SnowflakeErrors.ERROR_2015.getException(e);
    }

    logColumn = "Following columns created for table {}:\n" + logColumn + "]";
    logInfo(logColumn, tableName);
  }

  @Override
  public boolean isStageCompatible(final String stageName) {
    checkConnection();
    InternalUtils.assertNotEmpty("stageName", stageName);
    if (!stageExist(stageName)) {
      logDebug("stage {} doesn't exists", stageName);
      return false;
    }
    List<String> files = listStage(stageName, "");
    for (String name : files) {
      if (!FileNameUtils.verifyFileName(name)) {
        logDebug("file name {} in stage {} is not valid", name, stageName);
        return false;
      }
    }
    return true;
  }

  @Override
  public boolean isPipeCompatible(
      final String tableName, final String stageName, final String pipeName) {
    checkConnection();
    InternalUtils.assertNotEmpty("tableName", tableName);
    InternalUtils.assertNotEmpty("stageName", stageName);
    InternalUtils.assertNotEmpty("pipeName", pipeName);
    if (!pipeExist(pipeName)) {
      return false;
    }

    String query = "desc pipe identifier(?)";
    PreparedStatement stmt = null;
    ResultSet result = null;
    boolean compatible;
    try {
      stmt = conn.prepareStatement(query);
      stmt.setString(1, pipeName);
      result = stmt.executeQuery();
      if (!result.next()) {
        compatible = false;
      } else {
        String definition = result.getString("definition");
        logDebug("pipe {} definition: {}", pipeName, definition);
        compatible = definition.equalsIgnoreCase(pipeDefinition(tableName, stageName));
      }

    } catch (SQLException e) {
      logDebug("pipe {} doesn't exists ", pipeName);
      compatible = false;
    } finally {
      try {
        if (stmt != null) {
          stmt.close();
        }
        if (result != null) {
          result.close();
        }
      } catch (Exception e) {
        e.printStackTrace();
      }
    }

    return compatible;
  }

  @Override
  public void databaseExists(String databaseName) {
    checkConnection();
    String query = "use database identifier(?)";
    try {
      PreparedStatement stmt = conn.prepareStatement(query);
      stmt.setString(1, databaseName);
      stmt.execute();
      stmt.close();
    } catch (SQLException e) {
      throw SnowflakeErrors.ERROR_2001.getException(e);
    }

    logInfo("database {} exists", databaseName);
  }

  @Override
  public void schemaExists(String schemaName) {
    checkConnection();
    String query = "use schema identifier(?)";
    boolean foundSchema = false;
    try {
      PreparedStatement stmt = conn.prepareStatement(query);
      stmt.setString(1, schemaName);
      stmt.execute();
      stmt.close();
    } catch (SQLException e) {
      throw SnowflakeErrors.ERROR_2001.getException(e);
    }

    logInfo("schema {} exists", schemaName);
  }

  @Override
  public void dropPipe(final String pipeName) {
    checkConnection();
    InternalUtils.assertNotEmpty("pipeName", pipeName);
    String query = "drop pipe if exists identifier(?)";

    try {
      PreparedStatement stmt = conn.prepareStatement(query);
      stmt.setString(1, pipeName);
      stmt.execute();
      stmt.close();
    } catch (SQLException e) {
      throw SnowflakeErrors.ERROR_2001.getException(e);
    }

    logInfo("pipe {} dropped", pipeName);
  }

  @Override
  public boolean dropStageIfEmpty(final String stageName) {
    checkConnection();
    InternalUtils.assertNotEmpty("stageName", stageName);
    if (!stageExist(stageName)) {
      return false;
    }
    String query = "list @" + stageName;
    try {
      PreparedStatement stmt = conn.prepareStatement(query);
      ResultSet resultSet = stmt.executeQuery();
      if (InternalUtils.resultSize(resultSet) == 0) {
        dropStage(stageName);
        stmt.close();
        resultSet.close();
        return true;
      }
      resultSet.close();
      stmt.close();
    } catch (SQLException e) {
      throw SnowflakeErrors.ERROR_2001.getException(e);
    }
    logInfo("stage {} can't be dropped because it is not empty", stageName);
    return false;
  }

  @Override
  public void dropStage(final String stageName) {
    checkConnection();
    InternalUtils.assertNotEmpty("stageName", stageName);
    String query = "drop stage if exists identifier(?)";
    try {
      PreparedStatement stmt = conn.prepareStatement(query);
      stmt.setString(1, stageName);
      stmt.execute();
      stmt.close();
    } catch (SQLException e) {
      throw SnowflakeErrors.ERROR_2001.getException(e);
    }
    logInfo("stage {} dropped", stageName);
  }

  @Override
  public void purgeStage(final String stageName, final List<String> files) {
    InternalUtils.assertNotEmpty("stageName", stageName);
    for (String fileName : files) {
      removeFile(stageName, fileName);
    }
    logInfo("purge {} files from stage: {}", files.size(), stageName);
  }

  @Override
  public void moveToTableStage(
      final String tableName, final String stageName, final List<String> files) {
    InternalUtils.assertNotEmpty("tableName", tableName);
    InternalUtils.assertNotEmpty("stageName", stageName);
    SnowflakeConnectionV1 sfconn = (SnowflakeConnectionV1) conn;

    for (String name : files) {
      // get
      InputStream file;
      try {
        file = sfconn.downloadStream(stageName, name, true);
      } catch (Exception e) {
        throw SnowflakeErrors.ERROR_2002.getException(e);
      }
      // put
      try {
        sfconn.uploadStream(
            "%" + tableName,
            FileNameUtils.getPrefixFromFileName(name),
            file,
            FileNameUtils.removePrefixAndGZFromFileName(name),
            true);
      } catch (SQLException e) {
        throw SnowflakeErrors.ERROR_2003.getException(e);
      }
      logInfo("moved file: {} from stage: {} to table stage: {}", name, stageName, tableName);
      // remove
      removeFile(stageName, name);
    }
  }

  @Override
  public void moveToTableStage(
      final String tableName, final String stageName, final String prefix) {
    InternalUtils.assertNotEmpty("tableName", tableName);
    InternalUtils.assertNotEmpty("stageName", stageName);
    List<String> files = listStage(stageName, prefix);
    moveToTableStage(tableName, stageName, files);
  }

  @Override
  public List<String> listStage(
      final String stageName, final String prefix, final boolean isTableStage) {
    InternalUtils.assertNotEmpty("stageName", stageName);
    String query;
    int stageNameLength;
    if (isTableStage) {
      stageNameLength = 0;
      query = "ls @%" + stageName;
    } else {
      stageNameLength = stageName.length() + 1; // stage name + '/'
      query = "ls @" + stageName + "/" + prefix;
    }
    List<String> result;
    try {
      PreparedStatement stmt = conn.prepareStatement(query);
      ResultSet resultSet = stmt.executeQuery();

      result = new LinkedList<>();
      while (resultSet.next()) {
        result.add(resultSet.getString("name").substring(stageNameLength));
      }
      stmt.close();
      resultSet.close();
    } catch (SQLException e) {
      throw SnowflakeErrors.ERROR_2001.getException(e);
    }
    logInfo("list stage {} retrieved {} file names", stageName, result.size());
    return result;
  }

  @Override
  public List<String> listStage(final String stageName, final String prefix) {
    return listStage(stageName, prefix, false);
  }

  @Override
  @Deprecated
  // Only using it in test for performance testing
  public void put(final String stageName, final String fileName, final String content) {
    InternalUtils.assertNotEmpty("stageName", stageName);
    SnowflakeConnectionV1 sfconn = (SnowflakeConnectionV1) conn;
    InputStream input = new ByteArrayInputStream(content.getBytes(StandardCharsets.UTF_8));
    try {
      InternalUtils.backoffAndRetry(
          telemetry,
          SnowflakeInternalOperations.UPLOAD_FILE_TO_INTERNAL_STAGE,
          () -> {
            sfconn.uploadStream(
                stageName,
                FileNameUtils.getPrefixFromFileName(fileName),
                input,
                FileNameUtils.removePrefixAndGZFromFileName(fileName),
                true);
            return true;
          });
    } catch (Exception e) {
      throw SnowflakeErrors.ERROR_2003.getException(e);
    }
    logDebug("put file {} to stage {}", fileName, stageName);
  }

  @Override
  public void putWithCache(final String stageName, final String fileName, final String content) {
    // If we don't know the stage type yet, query that first.
    if (stageType == null) {
      stageType = internalStage.getStageType(stageName);
    }
    try {
      InternalUtils.backoffAndRetry(
          telemetry,
          SnowflakeInternalOperations.UPLOAD_FILE_TO_INTERNAL_STAGE_NO_CONNECTION,
          () -> {
            internalStage.putWithCache(stageName, fileName, content, stageType);
            return true;
          });
    } catch (Exception e) {
      logError(
          "Put With Cache(uploadWithoutConnection) failed after multiple retries for stageName:{},"
              + " stageType:{}, fullFilePath:{}",
          stageName,
          stageType,
          fileName);
      throw SnowflakeErrors.ERROR_2011.getException(e);
    }
  }

  @Override
  public void putToTableStage(final String tableName, final String fileName, final byte[] content) {
    InternalUtils.assertNotEmpty("tableName", tableName);
    SnowflakeConnectionV1 sfconn = (SnowflakeConnectionV1) conn;
    InputStream input = new ByteArrayInputStream(content);

    try {
      InternalUtils.backoffAndRetry(
          telemetry,
          SnowflakeInternalOperations.UPLOAD_FILE_TO_TABLE_STAGE,
          () -> {
            sfconn.uploadStream(
                "%" + tableName,
                FileNameUtils.getPrefixFromFileName(fileName),
                input,
                FileNameUtils.removePrefixAndGZFromFileName(fileName),
                true);
            return true;
          });
    } catch (Exception e) {
      throw SnowflakeErrors.ERROR_2003.getException(e);
    }
    logInfo("put file: {} to table stage: {}", fileName, tableName);
  }

  @Override
  public SnowflakeTelemetryService getTelemetryClient() {
    return this.telemetry;
  }

  @Override
  public void close() {
    try {
      conn.close();
    } catch (SQLException e) {
      throw SnowflakeErrors.ERROR_2005.getException(e);
    }

    logInfo("snowflake connection closed");
  }

  @Override
  public boolean isClosed() {
    try {
      return conn.isClosed();
    } catch (SQLException e) {
      throw SnowflakeErrors.ERROR_2006.getException(e);
    }
  }

  @Override
  public String getConnectorName() {
    return this.connectorName;
  }

  @Override
  public SnowflakeIngestionService buildIngestService(
      final String stageName, final String pipeName) {
    String account = url.getAccount();
    String user = prop.getProperty(InternalUtils.JDBC_USER);
    String userAgentSuffixInHttpRequest =
        String.format(USER_AGENT_SUFFIX_FORMAT, Utils.VERSION, kafkaProvider);
    String host = url.getUrlWithoutPort();
    int port = url.getPort();
    String connectionScheme = url.getScheme();
    String fullPipeName =
        prop.getProperty(InternalUtils.JDBC_DATABASE)
            + "."
            + prop.getProperty(InternalUtils.JDBC_SCHEMA)
            + "."
            + pipeName;
    PrivateKey privateKey = (PrivateKey) prop.get(InternalUtils.JDBC_PRIVATE_KEY);
    return SnowflakeIngestionServiceFactory.builder(
            account,
            user,
            host,
            port,
            connectionScheme,
            stageName,
            fullPipeName,
            privateKey,
            userAgentSuffixInHttpRequest)
        .setTelemetry(this.telemetry)
        .build();
  }

  /** make sure connection is not closed */
  private void checkConnection() {
    try {
      if (conn.isClosed()) {
        throw SnowflakeErrors.ERROR_1003.getException();
      }
    } catch (SQLException e) {
      throw SnowflakeErrors.ERROR_1003.getException(e);
    }
  }

  /**
   * generate pipe definition
   *
   * @param tableName table name
   * @param stageName stage name
   * @return pipe definition string
   */
  private String pipeDefinition(String tableName, String stageName) {
    return "copy into "
        + tableName
        + "(RECORD_METADATA, RECORD_CONTENT) from (select $1:meta, $1:content from"
        + " @"
        + stageName
        + " t) file_format = (type = 'json')";
  }

  /**
   * Remove one file from given stage
   *
   * @param stageName stage name
   * @param fileName file name
   */
  private void removeFile(String stageName, String fileName) {
    InternalUtils.assertNotEmpty("stageName", stageName);
    String query = "rm @" + stageName + "/" + fileName;

    try {
      InternalUtils.backoffAndRetry(
          telemetry,
          SnowflakeInternalOperations.REMOVE_FILE_FROM_INTERNAL_STAGE,
          () -> {
            PreparedStatement stmt = conn.prepareStatement(query);
            stmt.execute();
            stmt.close();
            return true;
          });
    } catch (Exception e) {
      throw SnowflakeErrors.ERROR_2001.getException(e);
    }
    logDebug("deleted {} from stage {}", fileName, stageName);
  }

  @Override
  public Connection getConnection() {
    return this.conn;
  }

  public SnowflakeInternalStage getInternalStage() {
    return this.internalStage;
  }
}<|MERGE_RESOLUTION|>--- conflicted
+++ resolved
@@ -166,7 +166,6 @@
     logInfo("Created table {} with schema {}", tableName, logColumn.toString());
   }
 
-<<<<<<< HEAD
   public void createTableWithOnlyMetadataColumn(final String tableName) {
     checkConnection();
     if (!getSchemaEvolutionPermission(tableName)) {
@@ -187,8 +186,6 @@
     logInfo("Created table {} with only RECORD_METADATA column", tableName);
   }
 
-=======
->>>>>>> 54fad2d0
   @Override
   public void createPipe(
       final String tableName,
