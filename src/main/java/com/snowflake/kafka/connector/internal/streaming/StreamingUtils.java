--- conflicted
+++ resolved
@@ -80,23 +80,6 @@
   // offset + 1, note that there are some false positives when SMT is used.
   public static final OffsetTokenVerificationFunction offsetTokenVerificationFunction =
       (prevBatchEndOffset, curBatchStartOffset, curBatchEndOffset, rowCount) -> {
-<<<<<<< HEAD
-        boolean isMatch = true;
-        if (prevBatchEndOffset != null) {
-          try {
-            long curStart = Long.parseLong(curBatchStartOffset);
-            long prevEnd = Long.parseLong(prevBatchEndOffset);
-
-            if (curStart != prevEnd + 1) {
-              isMatch = false;
-            }
-          } catch (NumberFormatException ignored) {
-            isMatch = false;
-          }
-        }
-
-        return isMatch;
-=======
         if (prevBatchEndOffset != null && curBatchStartOffset != null) {
           long curStart = Long.parseLong(curBatchStartOffset);
           long prevEnd = Long.parseLong(prevBatchEndOffset);
@@ -105,7 +88,6 @@
           }
         }
         return true;
->>>>>>> fa2b2302
       };
 
   /* Creates streaming client properties from snowflake KC config file. */
