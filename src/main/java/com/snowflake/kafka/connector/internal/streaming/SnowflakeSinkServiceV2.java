--- conflicted
+++ resolved
@@ -131,11 +131,7 @@
     this.connectorConfig = connectorConfig;
 
     this.enableSchematization =
-<<<<<<< HEAD
-        this.recordService.setEnableSchematizationFromConfig(this.connectorConfig);
-=======
         this.recordService.setAndGetEnableSchematizationFromConfig(this.connectorConfig);
->>>>>>> 37f0092d
 
     this.taskId = connectorConfig.getOrDefault(Utils.TASK_ID, "-1");
     this.streamingIngestClientName =
