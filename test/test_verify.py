--- conflicted
+++ resolved
@@ -476,13 +476,9 @@
         testSnowpipeStreamingStringJson, testSnowpipeStreamingStringAvro,
         testMultipleTopicToOneTableSnowpipeStreaming, testMultipleTopicToOneTableSnowpipe,
         testSchemaMapping,
-<<<<<<< HEAD
-        testAutoTableCreation,
+        testAutoTableCreation, testAutoTableCreationTopic2Table,
         testSchemaEvolutionJson, testSchemaEvolutionAvroSR,
         testSchemaEvolutionWithAutoTableCreationJson, testSchemaEvolutionWithAutoTableCreationAvroSR
-=======
-        testAutoTableCreation, testAutoTableCreationTopic2Table
->>>>>>> 54fad2d0
     ]
 
     # Adding StringJsonProxy test at the end
@@ -491,13 +487,9 @@
         True, True,
         True, True,
         True,
-<<<<<<< HEAD
-        True,
         True, True,
         True, True,
-=======
         True, True
->>>>>>> 54fad2d0
     ]
     testSuitEnableList1 = []
     if testSet == "confluent":
@@ -506,11 +498,8 @@
             True, True,
             True, True,
             True,
-<<<<<<< HEAD
-            True,
             True, True,
-=======
->>>>>>> 54fad2d0
+            True, True,
             True, True
         ]
     elif testSet == "apache":
@@ -519,13 +508,9 @@
             True, False,
             True, True,
             True,
-<<<<<<< HEAD
-            False,
+            False, False,
             True, False,
             True, False
-=======
-            False, False
->>>>>>> 54fad2d0
         ]
     elif testSet != "clean":
         errorExit("Unknown testSet option {}, please input confluent, apache or clean".format(testSet))
