<?xml version="1.0" encoding="UTF-8"?>
<!--
  ~ /*
  ~  * Copyright (c) 2019 - 2024 Snowflake Computing Inc. All rights reserved.
  ~  */
  -->

<project xmlns="http://maven.apache.org/POM/4.0.0"
         xmlns:xsi="http://www.w3.org/2001/XMLSchema-instance"
         xsi:schemaLocation="http://maven.apache.org/POM/4.0.0 http://maven.apache.org/xsd/maven-4.0.0.xsd">
    <modelVersion>4.0.0</modelVersion>

    <groupId>com.snowflake</groupId>
    <artifactId>snowflake-kafka-connector</artifactId>
    <version>3.2.0</version>
    <packaging>jar</packaging>
    <name>Snowflake Kafka Connector</name>
    <description>Snowflake Kafka Connect Sink Connector</description>
    <url>https://www.snowflake.com/</url>

    <developers>
        <developer>
            <name>Snowflake Support Team</name>
            <email>snowflake-java@snowflake.com</email>
            <organization>Snowflake Computing</organization>
            <organizationUrl>https://www.snowflake.com</organizationUrl>
        </developer>
    </developers>

    <licenses>
        <license>
            <name>Apache License, Version 2.0</name>
            <url>http://www.apache.org/licenses/LICENSE-2.0.txt</url>
            <distribution>repo</distribution>
        </license>
    </licenses>

    <scm>
        <connection>
            scm:git:https://github.com/snowflakedb/snowflake-kafka-connector.git
        </connection>
        <url>https://github.com/snowflakedb/snowflake-kafka-connector</url>
    </scm>

    <!-- Set our Language Level to Java 11 -->
    <properties>
        <maven.compiler.source>11</maven.compiler.source>
        <maven.compiler.target>11</maven.compiler.target>
        <skipTests>false</skipTests>
        <skipUnitTests>${skipTests}</skipUnitTests>
        <skipIntegrationTests>${skipTests}</skipIntegrationTests>
        <license.processing.dependencyJarsDir>${project.build.directory}/dependency-jars
        </license.processing.dependencyJarsDir>
        <license.processing.dependencyListFile>${project.build.directory}/dependency-list.txt
        </license.processing.dependencyListFile>
        <!--
            /licenses folder is copied into zip file distribution by kafka-connect-maven-plugin
            It is an undocumented behaviour that originates from the zip file structure https://docs.confluent.io/platform/current/connect/confluent-hub/component-archive.html
            There is no way to change the path for something inside /target, so it needs to be cleaned up independently
        -->
        <license.processing.targetDir>${project.build.directory}/../licenses</license.processing.targetDir>

        <kafka.version>3.9.1</kafka.version>
        <awaitility.version>4.2.2</awaitility.version>
        <assertj-core.version>3.26.3</assertj-core.version>
        <confluent.version>7.9.2</confluent.version>
        <!--Compatible protobuf version https://github.com/confluentinc/common/blob/v7.7.0/pom.xml#L91 -->
        <protobuf.version>3.25.5</protobuf.version>
        <guava.version>33.4.0-jre</guava.version>
        <iceberg.version>1.6.1</iceberg.version>
        <jackson.version>2.18.2</jackson.version>
        <commons-compress.version>1.27.1</commons-compress.version>
        <maven-surefire-plugin.version>3.5.2</maven-surefire-plugin.version>
        <snowflake-jdbc.version>3.24.2</snowflake-jdbc.version>
        <slf4j-api.version>2.0.17</slf4j-api.version>
        <parquet.version>1.14.4</parquet.version>
    </properties>


    <repositories>
        <repository>
            <id>confluent</id>
            <name>Confluent</name>
            <url>https://packages.confluent.io/maven/</url>
        </repository>

        <repository>
            <id>cloudera-repo</id>
            <url>
                https://repository.cloudera.com/content/repositories/releases/
            </url>
            <releases>
                <enabled>true</enabled>
            </releases>
            <snapshots>
                <enabled>true</enabled>
            </snapshots>
        </repository>
    </repositories>

    <distributionManagement>
        <snapshotRepository>
            <id>ossrh</id>
            <url>https://ossrh-staging-api.central.sonatype.com/content/repositories/snapshots</url>
        </snapshotRepository>
    </distributionManagement>
    <build>
        <plugins>
            <!--
            Copy all project dependencies to target/dependency-jars directory. License processing Python script will check
            only this directory for the license files of SDK dependencies.
            -->
            <plugin>
                <groupId>org.apache.maven.plugins</groupId>
                <artifactId>maven-dependency-plugin</artifactId>
                <version>3.6.0</version>
                <executions>
                    <execution>
                        <id>copy-dependencies</id>
                        <goals>
                            <goal>copy-dependencies</goal>
                        </goals>
                        <phase>generate-resources</phase>
                        <configuration>
                            <outputDirectory>${license.processing.dependencyJarsDir}</outputDirectory>
                            <overWriteReleases>false</overWriteReleases>
                            <overWriteSnapshots>false</overWriteSnapshots>
                            <overWriteIfNewer>true</overWriteIfNewer>
                        </configuration>
                    </execution>
                </executions>
            </plugin>
            <!--
            Compile the list of SDK dependencies in 'compile' and 'runtime' scopes.
            This list is an entry point for the license processing python script.
            -->
            <plugin>
                <groupId>org.apache.maven.plugins</groupId>
                <artifactId>maven-dependency-plugin</artifactId>
                <version>3.6.0</version>
                <configuration>
                    <includeScope>runtime</includeScope>
                    <outputFile>${license.processing.dependencyListFile}</outputFile>
                </configuration>
                <executions>
                    <execution>
                        <goals>
                            <goal>list</goal>
                        </goals>
                        <phase>generate-resources</phase>
                    </execution>
                </executions>
            </plugin>
            <!--
            Plugin executes license processing Python script, which copies third party license files into the "license"
            directory which is later copied into zip file distribution.
            -->
            <plugin>
                <groupId>org.codehaus.mojo</groupId>
                <artifactId>exec-maven-plugin</artifactId>
                <version>3.2.0</version>
                <executions>
                    <execution>
                        <id>process-third-party-licenses</id>
                        <goals>
                            <goal>exec</goal>
                        </goals>
                        <phase>generate-resources</phase>
                        <configuration>
                            <executable>python3</executable>
                            <arguments>
                                <argument>${project.basedir}/scripts/process_licenses.py</argument>
                                <argument>${license.processing.dependencyListFile}</argument>
                                <argument>${license.processing.dependencyJarsDir}</argument>
                                <argument>${license.processing.targetDir}</argument>
                            </arguments>
                        </configuration>
                    </execution>
                </executions>
            </plugin>
            <plugin>
                <groupId>io.confluent</groupId>
                <version>0.11.1</version>
                <artifactId>kafka-connect-maven-plugin</artifactId>
                <executions>
                    <execution>
                        <goals>
                            <goal>kafka-connect</goal>
                        </goals>
                        <configuration>
                            <title>Snowflake Sink Connector</title>
                            <documentationUrl>
                                https://docs.snowflake.net/manuals/user-guide/kafka-connector.html
                            </documentationUrl>
                            <description>
                                Snowflake is the data warehouse built for the
                                cloud. The Snowflake Kafka connector lets you
                                quickly and easily move messages in formats
                                like Avro, JSON, and Protobuf from Kafka topics
                                into Snowflake tables.
                            </description>
                            <logo>logo/snowflake.png</logo>

                            <supportProviderName>Snowflake, Inc.
                            </supportProviderName>
                            <supportSummary>Some features of the connector may be in preview
                                as mentioned in the documentation, and
                                provided primarily for evaluation and testing
                                purposes. If you decide to use a preview feature
                                in production, please contact Snowflake Support
                                before doing so.
                            </supportSummary>

                            <ownerUsername>snowflakeinc</ownerUsername>
                            <ownerType>organization</ownerType>
                            <ownerName>Snowflake, Inc.</ownerName>
                            <ownerUrl>https://snowflake.com/</ownerUrl>
                            <ownerLogo>logo/snowflake.png</ownerLogo>

                            <componentTypes>
                                <componentType>sink</componentType>
                            </componentTypes>
                            <tags>
                                <tag>Snowflake</tag>
                                <tag>jdbc</tag>
                                <tag>database</tag>
                                <tag>dbms</tag>
                                <tag>rdbms</tag>
                                <tag>sql</tag>
                                <tag>data warehouse</tag>
                            </tags>
                            <confluentControlCenterIntegration>true
                            </confluentControlCenterIntegration>
                            <singleMessageTransforms>false
                            </singleMessageTransforms>
                            <supportedEncodings>any</supportedEncodings>
                        </configuration>
                    </execution>
                </executions>
            </plugin>
            <!-- Clean additional files created outside of target -->
            <plugin>
                <artifactId>maven-clean-plugin</artifactId>
                <version>3.3.2</version>
                <configuration>
                    <failOnError>false</failOnError>
                    <filesets>
                        <fileset>
                            <directory>${project.basedir}/licenses</directory>
                            <includes>
                                <include>**</include>
                            </includes>
                        </fileset>
                    </filesets>
                </configuration>
            </plugin>
            <plugin>
                <groupId>org.apache.maven.plugins</groupId>
                <artifactId>maven-site-plugin</artifactId>
                <version>3.12.1</version>
            </plugin>
            <plugin>
                <groupId>org.apache.maven.plugins</groupId>
                <artifactId>maven-project-info-reports-plugin</artifactId>
                <version>3.3.0</version>
            </plugin>
            <plugin>
                <groupId>org.jacoco</groupId>
                <artifactId>jacoco-maven-plugin</artifactId>
                <version>0.8.2</version>
                <executions>
                    <execution>
                        <id>pre-unit-test</id>
                        <goals>
                            <goal>prepare-agent</goal>
                        </goals>
                        <configuration>
                            <destFile>target/jacoco-ut.exec</destFile>
                        </configuration>
                    </execution>
                    <execution>
                        <id>post-unit-test</id>
                        <phase>test</phase>
                        <goals>
                            <goal>report</goal>
                        </goals>
                        <configuration>
                            <dataFile>target/jacoco-ut.exec</dataFile>
                            <outputDirectory>target/jacoco-ut</outputDirectory>
                        </configuration>
                    </execution>
                    <execution>
                        <id>pre-integration-test</id>
                        <phase>pre-integration-test</phase>
                        <goals>
                            <goal>prepare-agent</goal>
                        </goals>
                        <configuration>
                            <destFile>target/jacoco-it.exec</destFile>
                        </configuration>
                    </execution>
                    <execution>
                        <id>post-integration-test</id>
                        <phase>post-integration-test</phase>
                        <goals>
                            <goal>report</goal>
                        </goals>
                        <configuration>
                            <dataFile>target/jacoco-it.exec</dataFile>
                            <outputDirectory>target/jacoco-it</outputDirectory>
                        </configuration>
                    </execution>
                </executions>
            </plugin>
            <plugin>
                <groupId>org.sonatype.plugins</groupId>
                <artifactId>nexus-staging-maven-plugin</artifactId>
                <version>1.7.0</version>
                <extensions>true</extensions>
                <configuration>
                    <serverId>ossrh</serverId>
                    <nexusUrl>https://ossrh-staging-api.central.sonatype.com/</nexusUrl>
                    <autoReleaseAfterClose>true</autoReleaseAfterClose>
                </configuration>
            </plugin>
            <plugin>
                <groupId>org.apache.maven.plugins</groupId>
                <artifactId>maven-surefire-plugin</artifactId>
                <version>${maven-surefire-plugin.version}</version>
                <configuration>
                    <skipTests>${skipUnitTests}</skipTests>
                </configuration>
            </plugin>

            <plugin>
                <artifactId>maven-assembly-plugin</artifactId>
                <version>3.4.2</version>
                <executions>
                    <execution>
                        <phase>package</phase>
                        <goals>
                            <goal>single</goal>
                        </goals>
                    </execution>
                </executions>
                <configuration>
                    <archive>
                        <manifest>
                            <addClasspath>true</addClasspath>
                        </manifest>
                    </archive>
                    <descriptorRefs>
                        <descriptorRef>jar-with-dependencies</descriptorRef>
                    </descriptorRefs>
                    <finalName>${project.artifactId}-${project.version}
                    </finalName>
                    <appendAssemblyId>false</appendAssemblyId>
                </configuration>
            </plugin>
            <plugin>
                <groupId>org.apache.maven.plugins</groupId>
                <artifactId>maven-jar-plugin</artifactId>
                <version>3.2.2</version>
                <executions>
                    <execution>
                        <id>default-jar</id>
                        <phase>none</phase>
                    </execution>
                </executions>
            </plugin>
            <plugin>
                <groupId>org.apache.maven.plugins</groupId>
                <artifactId>maven-gpg-plugin</artifactId>
                <version>3.0.1</version>
                <executions>
                    <execution>
                        <id>sign-artifacts</id>
                        <phase>package</phase>
                        <goals>
                            <goal>sign</goal>
                        </goals>
                    </execution>
                </executions>
            </plugin>
            <plugin>
                <groupId>org.apache.maven.plugins</groupId>
                <artifactId>maven-source-plugin</artifactId>
                <version>3.3.1</version>
                <executions>
                    <execution>
                        <id>attach-sources</id>
                        <goals>
                            <goal>jar-no-fork</goal>
                        </goals>
                    </execution>
                </executions>
            </plugin>
            <plugin>
                <groupId>org.apache.maven.plugins</groupId>
                <artifactId>maven-javadoc-plugin</artifactId>
                <version>3.11.2</version>
                <executions>
                    <execution>
                        <id>attach-javadocs</id>
                        <goals>
                            <goal>jar</goal>
                        </goals>
                        <configuration>
                            <failOnError>false</failOnError>
                        </configuration>
                    </execution>
                </executions>
            </plugin>
        </plugins>

        <!-- disable default maven deploy plugin since we are using gpg:sign-and-deploy-file -->
        <pluginManagement>
            <plugins>
                <plugin>
                    <artifactId>maven-deploy-plugin</artifactId>
                    <configuration>
                        <skip>true</skip>
                    </configuration>
                </plugin>
            </plugins>
        </pluginManagement>
    </build>
    <dependencies>
        <!-- https://mvnrepository.com/artifact/org.bouncycastle/bcpkix-fips -->
        <dependency>
            <!-- Do not match this with pom.xml-->
            <!-- This dependency won't be present in the kafka connect runtime, hence we are packaging this in an uber jar -->
            <groupId>org.bouncycastle</groupId>
            <artifactId>bcpkix-fips</artifactId>
<<<<<<< HEAD
            <version>1.0.3</version>
            <scope>provided</scope>
=======
            <version>2.1.8</version>
>>>>>>> 4e49bf12
        </dependency>

        <!-- https://mvnrepository.com/artifact/org.apache.kafka/connect-api -->
        <dependency>
            <groupId>org.apache.kafka</groupId>
            <artifactId>connect-api</artifactId>
            <version>${kafka.version}</version>
            <scope>provided</scope>
            <exclusions>
                <exclusion>
                    <groupId>javax.ws.rs</groupId>
                    <artifactId>javax.ws.rs-api</artifactId>
                </exclusion>
                <exclusion>
                    <groupId>org.slf4j</groupId>
                    <artifactId>slf4j-api</artifactId>
                </exclusion>
                <exclusion>
                    <groupId>com.github.luben</groupId>
                    <artifactId>zstd-jni</artifactId>
                </exclusion>
                <exclusion>
                    <groupId>org.lz4</groupId>
                    <artifactId>lz4-java</artifactId>
                </exclusion>
                <exclusion>
                    <groupId>org.xerial.snappy</groupId>
                    <artifactId>snappy-java</artifactId>
                </exclusion>
            </exclusions>
        </dependency>

        <!--JDBC driver for building connection with Snowflake-->
        <dependency>
            <groupId>net.snowflake</groupId>
            <artifactId>snowflake-jdbc</artifactId>
            <version>${snowflake-jdbc.version}</version>
        </dependency>

        <dependency>
            <groupId>com.google.protobuf</groupId>
            <artifactId>protobuf-java</artifactId>
            <version>${protobuf.version}</version>
        </dependency>
        <dependency>
            <groupId>com.google.protobuf</groupId>
            <artifactId>protobuf-java-util</artifactId>
            <version>${protobuf.version}</version>
        </dependency>

        <!-- Ingest SDK for copy staged file into snowflake table -->
        <dependency>
            <groupId>net.snowflake</groupId>
            <artifactId>snowflake-ingest-sdk</artifactId>
            <version>3.1.2</version>
            <exclusions>
                <exclusion>
                    <groupId>net.snowflake</groupId>
                    <artifactId>snowflake-jdbc</artifactId>
                </exclusion>
            </exclusions>
        </dependency>

        <dependency>
            <groupId>org.apache.kafka</groupId>
            <artifactId>kafka-clients</artifactId>
            <version>${kafka.version}</version>
            <exclusions>
                <exclusion>
                    <groupId>org.lz4</groupId>
                    <artifactId>lz4-java</artifactId>
                </exclusion>
                <exclusion>
                    <groupId>org.slf4j</groupId>
                    <artifactId>slf4j-api</artifactId>
                </exclusion>
            </exclusions>
        </dependency>

        <dependency>
            <groupId>org.apache.avro</groupId>
            <artifactId>avro</artifactId>
            <version>1.11.4</version>
            <exclusions>
                <exclusion>
                    <groupId>com.fasterxml.jackson.core</groupId>
                    <artifactId>jackson-core</artifactId>
                </exclusion>
                <exclusion>
                    <groupId>com.fasterxml.jackson.core</groupId>
                    <artifactId>jackson-databind</artifactId>
                </exclusion>
                <exclusion>
                    <groupId>org.apache.commons</groupId>
                    <artifactId>commons-compress</artifactId>
                </exclusion>
                <exclusion>
                    <groupId>org.slf4j</groupId>
                    <artifactId>slf4j-api</artifactId>
                </exclusion>
            </exclusions>
        </dependency>

        <!-- https://mvnrepository.com/artifact/org.apache.commons/commons-compress -->
        <dependency>
            <groupId>org.apache.commons</groupId>
            <artifactId>commons-compress</artifactId>
            <version>${commons-compress.version}</version>
        </dependency>

        <!-- https://mvnrepository.com/artifact/com.fasterxml.jackson.core/jackson-core -->
        <dependency>
            <groupId>com.fasterxml.jackson.core</groupId>
            <artifactId>jackson-core</artifactId>
            <version>${jackson.version}</version>
        </dependency>
        <!-- https://mvnrepository.com/artifact/com.fasterxml.jackson.core/jackson-databind -->
        <dependency>
            <groupId>com.fasterxml.jackson.core</groupId>
            <artifactId>jackson-databind</artifactId>
            <version>${jackson.version}</version>
        </dependency>

        <!-- <https://mvnrepository.com/artifact/io.confluent/kafka-schema-registry-client?repo=confluent-packages -->
        <dependency>
            <groupId>io.confluent</groupId>
            <artifactId>kafka-schema-registry-client</artifactId>
            <version>${confluent.version}</version>
            <exclusions>
                <exclusion>
                    <groupId>io.confluent</groupId>
                    <artifactId>common-utils</artifactId>
                </exclusion>
                <exclusion>
                    <groupId>io.confluent</groupId>
                    <artifactId>common-config</artifactId>
                </exclusion>
                <exclusion>
                    <groupId>io.swagger</groupId>
                    <artifactId>swagger-annotations</artifactId>
                </exclusion>
                <exclusion>
                    <groupId>io.swagger</groupId>
                    <artifactId>swagger-core</artifactId>
                </exclusion>
            </exclusions>
        </dependency>
        <!-- https://mvnrepository.com/artifact/io.confluent/kafka-connect-avro-data -->
        <dependency>
            <groupId>io.confluent</groupId>
            <artifactId>kafka-avro-serializer</artifactId>
            <version>${confluent.version}</version>
            <exclusions>
                <exclusion>
                    <groupId>io.confluent</groupId>
                    <artifactId>common-utils</artifactId>
                </exclusion>
            </exclusions>
        </dependency>
        <!-- https://mvnrepository.com/artifact/io.confluent/kafka-connect-avro-converter -->
        <dependency>
            <groupId>io.confluent</groupId>
            <artifactId>kafka-connect-avro-converter</artifactId>
            <version>${confluent.version}</version>
            <scope>provided</scope>
        </dependency>

        <dependency>
            <groupId>io.confluent</groupId>
            <artifactId>kafka-schema-registry-client-encryption</artifactId>
            <version>${confluent.version}</version>
        </dependency>

        <!-- https://mvnrepository.com/artifact/io.dropwizard.metrics/metrics-core -->
        <dependency>
            <groupId>io.dropwizard.metrics</groupId>
            <artifactId>metrics-core</artifactId>
            <version>4.2.26</version>
        </dependency>
        <!-- https://mvnrepository.com/artifact/io.dropwizard.metrics/metrics-jmx -->
        <dependency>
            <groupId>io.dropwizard.metrics</groupId>
            <artifactId>metrics-jmx</artifactId>
            <version>4.2.3</version>
        </dependency>

        <dependency>
            <groupId>com.google.guava</groupId>
            <artifactId>guava</artifactId>
            <version>${guava.version}</version>
        </dependency>

        <!-- https://github.com/failsafe-lib/failsafe-->
        <dependency>
            <groupId>dev.failsafe</groupId>
            <artifactId>failsafe</artifactId>
            <version>3.3.2</version>
        </dependency>

        <dependency>
            <groupId>org.apache.parquet</groupId>
            <artifactId>parquet-column</artifactId>
            <version>${parquet.version}</version>
        </dependency>

        <!--junit for unit test-->
        <dependency>
            <groupId>org.junit.jupiter</groupId>
            <artifactId>junit-jupiter-engine</artifactId>
            <scope>test</scope>
        </dependency>
        <dependency>
            <groupId>org.junit.jupiter</groupId>
            <artifactId>junit-jupiter-params</artifactId>
            <scope>test</scope>
        </dependency>
        <!--JUnit Jupiter Engine to depend on the JUnit4 engine and JUnit 4 API  -->
        <dependency>
            <groupId>org.junit.vintage</groupId>
            <artifactId>junit-vintage-engine</artifactId>
            <scope>test</scope>
        </dependency>
        <!-- Optional : override the JUnit 4 API version provided by junit-vintage-engine -->
        <dependency>
            <groupId>junit</groupId>
            <artifactId>junit</artifactId>
            <version>4.13.1</version>
            <scope>test</scope>
        </dependency>

        <!--Mockito for unit test-->
        <dependency>
            <groupId>org.mockito</groupId>
            <artifactId>mockito-core</artifactId>
            <version>2.20.1</version>
            <scope>test</scope>
        </dependency>
        <dependency>
            <groupId>org.slf4j</groupId>
            <artifactId>slf4j-api</artifactId>
            <version>${slf4j-api.version}</version>
        </dependency>
        <dependency>
            <groupId>org.slf4j</groupId>
            <artifactId>slf4j-log4j12</artifactId>
            <version>${slf4j-api.version}</version>
            <scope>test</scope>
        </dependency>
        <dependency>
            <groupId>org.apache.logging.log4j</groupId>
            <artifactId>log4j-core</artifactId>
            <version>2.17.1</version>
            <scope>test</scope>
        </dependency>
        <dependency>
            <groupId>com.github.stefanbirkner</groupId>
            <artifactId>system-rules</artifactId>
            <version>1.19.0</version>
            <scope>test</scope>
        </dependency>

        <!--Kafka JSON converter for SMT unit test-->
        <dependency>
            <groupId>org.apache.kafka</groupId>
            <artifactId>connect-json</artifactId>
            <version>0.9.0.0</version>
            <scope>test</scope>
        </dependency>

        <dependency>
            <groupId>org.apache.kafka</groupId>
            <artifactId>kafka_2.13</artifactId>
            <version>${kafka.version}</version>
            <scope>test</scope>
        </dependency>
        <dependency>
            <groupId>org.apache.kafka</groupId>
            <artifactId>kafka_2.13</artifactId>
            <type>test-jar</type>
            <classifier>test</classifier>
            <version>${kafka.version}</version>
            <scope>test</scope>
        </dependency>
        <dependency>
            <groupId>org.apache.kafka</groupId>
            <artifactId>connect-runtime</artifactId>
            <version>${kafka.version}</version>
            <scope>test</scope>
        </dependency>
        <dependency>
            <groupId>org.apache.kafka</groupId>
            <artifactId>connect-runtime</artifactId>
            <version>${kafka.version}</version>
            <classifier>test</classifier>
            <type>test-jar</type>
            <scope>test</scope>
        </dependency>
        <dependency>
            <groupId>org.apache.kafka</groupId>
            <artifactId>kafka-clients</artifactId>
            <version>${kafka.version}</version>
            <classifier>test</classifier>
            <type>test-jar</type>
            <scope>test</scope>
            <exclusions>
                <exclusion>
                    <groupId>org.lz4</groupId>
                    <artifactId>lz4-java</artifactId>
                </exclusion>
                <exclusion>
                    <groupId>org.xerial.snappy</groupId>
                    <artifactId>snappy-java</artifactId>
                </exclusion>
                <exclusion>
                    <groupId>org.slf4j</groupId>
                    <artifactId>slf4j-api</artifactId>
                </exclusion>
            </exclusions>
        </dependency>
        <dependency>
            <groupId>org.awaitility</groupId>
            <artifactId>awaitility</artifactId>
            <version>${awaitility.version}</version>
            <scope>test</scope>
        </dependency>
        <!-- https://mvnrepository.com/artifact/org.assertj/assertj-core -->
        <dependency>
            <groupId>org.assertj</groupId>
            <artifactId>assertj-core</artifactId>
            <version>${assertj-core.version}</version>
            <scope>test</scope>
        </dependency>

        <dependency>
            <groupId>org.apache.iceberg</groupId>
            <artifactId>iceberg-api</artifactId>
            <version>${iceberg.version}</version>
        </dependency>
        <dependency>
            <groupId>org.apache.iceberg</groupId>
            <artifactId>iceberg-core</artifactId>
            <version>${iceberg.version}</version>
        </dependency>

        <dependency>
            <groupId>com.snowflake</groupId>
            <artifactId>snowpipe-streaming</artifactId>
            <version>v0.3.0</version>
        </dependency>

    </dependencies>

    <profiles>
        <profile>
            <id>aws</id>
            <build>
                <plugins>
                    <plugin>
                        <groupId>org.apache.maven.plugins</groupId>
                        <artifactId>maven-failsafe-plugin</artifactId>
                        <version>2.22.2</version>
                        <configuration>
                            <includes>
                                <include>**/*IT.java</include>
                            </includes>
                            <excludes>
                                <exclude>none</exclude>
                            </excludes>
                            <skipTests>${skipIntegrationTests}</skipTests>
                        </configuration>
                        <executions>
                            <execution>
                                <goals>
                                    <goal>integration-test</goal>
                                    <goal>verify</goal>
                                </goals>
                            </execution>
                        </executions>
                    </plugin>
                </plugins>
            </build>
        </profile>

        <profile>
            <id>non-aws</id>
            <build>
                <plugins>
                    <plugin>
                        <groupId>org.apache.maven.plugins</groupId>
                        <artifactId>maven-failsafe-plugin</artifactId>
                        <version>2.22.2</version>
                        <configuration>
                            <includes>
                                <include>**/*IT.java</include>
                            </includes>
                            <excludes>
                                <exclude>**/*Iceberg*IT.java</exclude>
                                <!-- Rowset API is disabled on Azure and GCP -->
                                <exclude>**/*RowSchemaProvider*IT.java</exclude>
                                <exclude>**/*StreamingIngestClientV2Provider*IT.java</exclude>
                                <exclude>**/*SnowflakeSinkServiceV2*IT.java</exclude>
                            </excludes>
                            <skipTests>${skipIntegrationTests}</skipTests>
                        </configuration>
                        <executions>
                            <execution>
                                <goals>
                                    <goal>integration-test</goal>
                                    <goal>verify</goal>
                                </goals>
                            </execution>
                        </executions>
                    </plugin>
                </plugins>
            </build>
        </profile>
    </profiles>

    <dependencyManagement>
        <dependencies>
            <dependency>
                <groupId>org.junit</groupId>
                <artifactId>junit-bom</artifactId>
                <version>5.11.2</version>
                <type>pom</type>
                <scope>import</scope>
            </dependency>
        </dependencies>
    </dependencyManagement>
</project><|MERGE_RESOLUTION|>--- conflicted
+++ resolved
@@ -432,12 +432,8 @@
             <!-- This dependency won't be present in the kafka connect runtime, hence we are packaging this in an uber jar -->
             <groupId>org.bouncycastle</groupId>
             <artifactId>bcpkix-fips</artifactId>
-<<<<<<< HEAD
             <version>1.0.3</version>
             <scope>provided</scope>
-=======
-            <version>2.1.8</version>
->>>>>>> 4e49bf12
         </dependency>
 
         <!-- https://mvnrepository.com/artifact/org.apache.kafka/connect-api -->
